--- conflicted
+++ resolved
@@ -267,20 +267,12 @@
             }
         }
         LOG.debug("{} best for {}", bestAttribute, rides);
-<<<<<<< HEAD
-
-=======
->>>>>>> f613eca5
         if (bestFare == Float.POSITIVE_INFINITY) {
             if (fareAttributes.isEmpty())
                 LOG.info("No fare for a ride sequence: {}", rides);
             else
                 LOG.warn("No fare for a ride sequence: {}", rides);
         }
-<<<<<<< HEAD
-
-=======
->>>>>>> f613eca5
         return bestFare;
 
     }
