package org.opentripplanner.standalone.config;

import com.fasterxml.jackson.databind.JsonNode;
import com.fasterxml.jackson.databind.node.MissingNode;
import org.opentripplanner.routing.algorithm.raptor.transit.TransitTuningParameters;
import org.opentripplanner.routing.api.request.RoutingRequest;
import org.opentripplanner.transit.raptor.api.request.RaptorTuningParameters;
import org.opentripplanner.updater.UpdatersParameters;
import org.slf4j.Logger;
import org.slf4j.LoggerFactory;

import java.io.Serializable;

import static org.opentripplanner.standalone.config.RoutingRequestMapper.mapRoutingRequest;

/**
 * This class is an object representation of the 'router-config.json'.
 */
public class RouterConfig implements Serializable {

    private static final double DEFAULT_STREET_ROUTING_TIMEOUT = 5.0;
    private static final Logger LOG = LoggerFactory.getLogger(RouterConfig.class);

    public static final RouterConfig DEFAULT = new RouterConfig(
            MissingNode.getInstance(), "DEFAULT", false
    );

    /**
     * The raw JsonNode three kept for reference and (de)serialization.
     */
    private final JsonNode rawJson;
    private final String requestLogFile;
    private final boolean transmodelApiHideFeedId;
    private final double streetRoutingTimeoutSeconds;
    private final RoutingRequest routingRequestDefaults;
    private final TransitRoutingConfig transitConfig;
<<<<<<< HEAD
    private final UpdaterParameters updaterParameters;
    private final VectorTileConfig vectorTileLayers;
=======
    private final UpdatersParameters updatersParameters;
>>>>>>> 69219a2a

    public RouterConfig(JsonNode node, String source, boolean logUnusedParams) {
        NodeAdapter adapter = new NodeAdapter(node, source);
        this.rawJson = node;
        this.requestLogFile = adapter.asText("requestLogFile", null);
        this.transmodelApiHideFeedId = adapter.path("transmodelApi").asBoolean("hideFeedId", false);
        this.streetRoutingTimeoutSeconds = adapter.asDouble(
                "streetRoutingTimeout", DEFAULT_STREET_ROUTING_TIMEOUT
        );
        this.transitConfig = new TransitRoutingConfig(adapter.path("transit"));
        this.routingRequestDefaults = mapRoutingRequest(adapter.path("routingDefaults"));
<<<<<<< HEAD
        this.updaterParameters = new UpdaterConfig(adapter);
        this.vectorTileLayers = new VectorTileConfig(adapter.path("vectorTileLayers").asList());
=======
        this.updatersParameters = new UpdatersConfig(adapter);
>>>>>>> 69219a2a

        if(logUnusedParams) {
            adapter.logAllUnusedParameters(LOG);
        }
    }

    public String requestLogFile() {
        return requestLogFile;
    }

    /**
     * The preferred way to limit the search is to limit the distance for
     * each street mode(WALK, BIKE, CAR). So the default timeout for a
     * street search is set quite high. This is used to abort the search
     * if the max distance is not reached within the timeout.
     */
    public double streetRoutingTimeoutSeconds() {
        return streetRoutingTimeoutSeconds;
    }

    public boolean transmodelApiHideFeedId() { return transmodelApiHideFeedId; }

    public RoutingRequest routingRequestDefaults() {
        return routingRequestDefaults;
    }

    public RaptorTuningParameters raptorTuningParameters() {
        return transitConfig;
    }

    public TransitTuningParameters transitTuningParameters() {
        return transitConfig;
    }

    public UpdatersParameters updaterConfig() { return updatersParameters; }

    public VectorTileConfig vectorTileLayers() { return vectorTileLayers; }

    /**
     * If {@code true} the config is loaded from file, in not the DEFAULT config is used.
     */
    public boolean isDefault() {
        return this.rawJson.isMissingNode();
    }

    public String toJson() {
        return rawJson.isMissingNode() ? "" : rawJson.toString();
    }

    public String toString() {
        // Print ONLY the values set, not deafult values
        return rawJson.toPrettyString();
    }

}<|MERGE_RESOLUTION|>--- conflicted
+++ resolved
@@ -34,12 +34,8 @@
     private final double streetRoutingTimeoutSeconds;
     private final RoutingRequest routingRequestDefaults;
     private final TransitRoutingConfig transitConfig;
-<<<<<<< HEAD
-    private final UpdaterParameters updaterParameters;
+    private final UpdatersParameters updatersParameters;
     private final VectorTileConfig vectorTileLayers;
-=======
-    private final UpdatersParameters updatersParameters;
->>>>>>> 69219a2a
 
     public RouterConfig(JsonNode node, String source, boolean logUnusedParams) {
         NodeAdapter adapter = new NodeAdapter(node, source);
@@ -51,12 +47,8 @@
         );
         this.transitConfig = new TransitRoutingConfig(adapter.path("transit"));
         this.routingRequestDefaults = mapRoutingRequest(adapter.path("routingDefaults"));
-<<<<<<< HEAD
-        this.updaterParameters = new UpdaterConfig(adapter);
+        this.updatersParameters = new UpdatersConfig(adapter);
         this.vectorTileLayers = new VectorTileConfig(adapter.path("vectorTileLayers").asList());
-=======
-        this.updatersParameters = new UpdatersConfig(adapter);
->>>>>>> 69219a2a
 
         if(logUnusedParams) {
             adapter.logAllUnusedParameters(LOG);
