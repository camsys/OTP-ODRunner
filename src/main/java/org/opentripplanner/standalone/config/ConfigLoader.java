--- conflicted
+++ resolved
@@ -223,7 +223,6 @@
         }
     }
 
-<<<<<<< HEAD
     /**
      * Convert the JsonNode to a pretty-printed string with secrets hidden,
      * operating on a protective copy of the node to avoid losing information.
@@ -247,11 +246,9 @@
         }
     }
 
-=======
     private static void logConfigVersion(String configVersion, String filename) {
         if(configVersion != null) {
             LOG.info("{} config-version is {}.", filename, configVersion);
         }
     }
->>>>>>> ac2976d0
 }