--- conflicted
+++ resolved
@@ -49,19 +49,16 @@
 import org.slf4j.Logger;
 import org.slf4j.LoggerFactory;
 
-<<<<<<< HEAD
-import java.util.*;
-=======
 import javax.ws.rs.core.Response;
 import java.util.ArrayList;
 import java.util.BitSet;
 import java.util.Collection;
 import java.util.HashMap;
+import java.util.HashSet;
 import java.util.List;
 import java.util.Map;
 import java.util.Set;
 import java.util.concurrent.Executors;
->>>>>>> c974fda3
 
 /**
  * This class contains all the transient indexes of graph elements -- those that are not
@@ -571,13 +568,6 @@
             cluster.computeCenter();
             stopClusterForId.put(cluster.id, cluster);
         }
-//        LOG.info("Done clustering stops.");
-//        for (StopCluster cluster : stopClusterForId.values()) {
-//            LOG.info("{} at {} {}", cluster.name, cluster.lat, cluster.lon);
-//            for (Stop stop : cluster.children) {
-//                LOG.info("   {}", stop.getName());
-//            }
-//        }
     }
 
     public Response getGraphQLResponse(String query, Map<String, Object> variables) {
@@ -593,4 +583,39 @@
         }
         return res.entity(content).build();
     }
+
+    /**
+     * Fetch an agency by its string ID, ignoring the fact that this ID should be scoped by a feedId.
+     * This is a stopgap (i.e. hack) method for fetching agencies where no feed scope is available.
+     * I am creating this method only to allow merging pull request #2032 which adds GraphQL.
+     * Note that if the same agency ID is defined in several feeds, this will return one of them
+     * at random. That is obviously not the right behavior. The problem is that agencies are
+     * not currently keyed on an AgencyAndId object, but on separate feedId and id Strings.
+     * A real fix will involve replacing or heavily modifying the OBA GTFS loader, which is now
+     * possible since we have forked it.
+     */
+    public Agency getAgencyWithoutFeedId(String agencyId) {
+        // Iterate over the agency map for each feed.
+        for (Map<String, Agency> agencyForId : agenciesForFeedId.values()) {
+            Agency agency = agencyForId.get(agencyId);
+            if (agency != null) {
+                return agency;
+            }
+        }
+        return null;
+    }
+
+    /**
+     * Construct a set of all Agencies in this graph, spanning across all feed IDs.
+     * I am creating this method only to allow merging pull request #2032 which adds GraphQL.
+     * This should probably be done some other way, see javadoc on getAgencyWithoutFeedId.
+     */
+    public Set<Agency> getAllAgencies() {
+        Set<Agency> allAgencies = new HashSet<>();
+        for (Map<String, Agency> agencyForId : agenciesForFeedId.values()) {
+            allAgencies.addAll(agencyForId.values());
+        }
+        return allAgencies;
+    }
+
 }