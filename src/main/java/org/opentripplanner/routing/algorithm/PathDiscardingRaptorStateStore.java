--- conflicted
+++ resolved
@@ -13,19 +13,13 @@
     /** Maps from stops to arrival times by transit _or_ by transfer from another stop, one map per round. */
 	// suppressing warnings because generic arrays don't work in Java . . .
     @SuppressWarnings("rawtypes")
-<<<<<<< HEAD
     private TObjectIntMap[] matrix;
 
     /** The best time to reach each stop in any round by transit only, not by transfer from another stop. */
     private TObjectIntMap<TransitStop> bestStops;
 
     /** The maximum acceptable clock time in seconds since midnight. All arrivals after this time will be ignored. */
-=======
-	private TObjectIntMap[] matrix;
 
-    private TObjectIntMap<TransitStop> bestStops;
-
->>>>>>> 721ed329
     public int maxTime;
 
     /** Current round? TODO rename var */
@@ -33,15 +27,11 @@
     
     @Override
     public boolean put(TransitStop t, int time, boolean transfer) {
-<<<<<<< HEAD
+
     	boolean stored = false;
     	
 //    	if (time > maxTime)
 //    		return false;
-    	
-=======
-    	if (time > maxTime)
-    		return false;
 
         // This does not store internal algorithm state as it used to, but rather only the output.
         // The reasoning is that, in dynamic programming/range RAPTOR mode, bestStops is carried over between runs of
@@ -50,7 +40,6 @@
         if (!transfer && time < bestStops.get(t))
             bestStops.put(t, time);
 
->>>>>>> 721ed329
         if (time < matrix[current].get(t)) {
             matrix[current].put(t, time);
             return true;
