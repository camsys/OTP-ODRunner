/* This program is free software: you can redistribute it and/or
 modify it under the terms of the GNU Lesser General Public License
 as published by the Free Software Foundation, either version 3 of
 the License, or (at your option) any later version.

 This program is distributed in the hope that it will be useful,
 but WITHOUT ANY WARRANTY; without even the implied warranty of
 MERCHANTABILITY or FITNESS FOR A PARTICULAR PURPOSE.  See the
 GNU General Public License for more details.

 You should have received a copy of the GNU General Public License
 along with this program.  If not, see <http://www.gnu.org/licenses/>. */

package org.opentripplanner.graph_builder;

import java.io.File;
import java.io.IOException;
import java.util.ArrayList;
import java.util.HashMap;
import java.util.List;

import org.opentripplanner.graph_builder.services.GraphBuilder;
import org.opentripplanner.routing.core.RoutingRequest;
import org.opentripplanner.routing.graph.Graph;
import org.opentripplanner.routing.graph.Graph.LoadLevel;
import org.opentripplanner.routing.impl.DefaultStreetVertexIndexFactory;
import org.opentripplanner.routing.impl.StreetVertexIndexServiceImpl;
import org.slf4j.Logger;
import org.slf4j.LoggerFactory;

public class GraphBuilderTask implements Runnable {
    
    private static Logger LOG = LoggerFactory.getLogger(GraphBuilderTask.class); 

    private List<GraphBuilder> _graphBuilders = new ArrayList<GraphBuilder>();

    private File graphFile;
    
    private boolean _alwaysRebuild = true;

    private List<RoutingRequest> _modeList;
    
    private String _baseGraph = null;
    
    private Graph graph = new Graph();

    /** Should the graph be serialized to disk after being created or not? */
    public boolean serializeGraph = true;

    public void addGraphBuilder(GraphBuilder loader) {
        _graphBuilders.add(loader);
    }

    public void setGraphBuilders(List<GraphBuilder> graphLoaders) {
        _graphBuilders = graphLoaders;
    }

    public void setAlwaysRebuild(boolean alwaysRebuild) {
        _alwaysRebuild = alwaysRebuild;
    }
    
    public void setBaseGraph(String baseGraph) {
        this._baseGraph = baseGraph;
        try {
            graph = Graph.load(new File(baseGraph), LoadLevel.FULL);
        } catch (Exception e) {
            throw new RuntimeException("error loading base graph");
        }
    }

    public void addMode(RoutingRequest mo) {
        _modeList.add(mo);
    }

    public void setModes(List<RoutingRequest> modeList) {
        _modeList = modeList;
    }
    
    public void setPath (String path) {
        graphFile = new File(path.concat("/Graph.obj"));
    }
    
    public void setPath (File path) {
        graphFile = new File(path, "Graph.obj");
    }

    public Graph getGraph() {
        return this.graph;
    }

    public void run() {
<<<<<<< HEAD
        
=======

        /* Record how long it takes to build the graph, purely for informational purposes. */
        long startTime = System.currentTimeMillis();

        if (graphFile == null) {
            throw new RuntimeException("graphBuilderTask has no attribute graphFile.");
        }

        if( graphFile.exists() && ! _alwaysRebuild) {
            LOG.info("graph already exists and alwaysRebuild=false => skipping graph build");
            return;
        }

>>>>>>> 6308bc1b
        if (serializeGraph) {
        	
        	if (graphFile == null) {
                throw new RuntimeException("graphBuilderTask has no attribute graphFile.");
            }

            if( graphFile.exists() && ! _alwaysRebuild) {
                LOG.info("graph already exists and alwaysRebuild=false => skipping graph build");
                return;
            }
        	
            try {
                if (!graphFile.getParentFile().exists())
                    if (!graphFile.getParentFile().mkdirs())
                        LOG.error("Failed to create directories for graph bundle at " + graphFile);
                graphFile.createNewFile();
            } catch (IOException e) {
                throw new RuntimeException("Cannot create or overwrite graph at path " + graphFile);
            }
        }

        //check prerequisites
        ArrayList<String> provided = new ArrayList<String>();
        boolean bad = false;
        for (GraphBuilder builder : _graphBuilders) {
            List<String> prerequisites = builder.getPrerequisites();
            for (String prereq : prerequisites) {
                if (!provided.contains(prereq)) {
                    LOG.error("Graph builder " + builder + " requires " + prereq + " but no previous stages provide it");
                    bad = true;
                }
            }
            provided.addAll(builder.provides());
        }
        if (_baseGraph != null)
            LOG.warn("base graph loaded, not enforcing prerequisites");
        else if (bad)
            throw new RuntimeException("Prerequisites unsatisfied");

        //check inputs
        for (GraphBuilder builder : _graphBuilders) {
            builder.checkInputs();
        }
        
        HashMap<Class<?>, Object> extra = new HashMap<Class<?>, Object>();
        for (GraphBuilder load : _graphBuilders)
            load.buildGraph(graph, extra);

        graph.summarizeBuilderAnnotations();
        if (serializeGraph) {
            try {
                graph.save(graphFile);
            } catch (Exception ex) {
                throw new IllegalStateException(ex);
            }
        } else {
            LOG.info("Not saving graph to disk, as requested.");
        }

        long endTime = System.currentTimeMillis();
        LOG.info(String.format("Graph building took %.1f minutes.", (endTime - startTime) / 1000 / 60.0));
    }
}<|MERGE_RESOLUTION|>--- conflicted
+++ resolved
@@ -89,10 +89,6 @@
     }
 
     public void run() {
-<<<<<<< HEAD
-        
-=======
-
         /* Record how long it takes to build the graph, purely for informational purposes. */
         long startTime = System.currentTimeMillis();
 
@@ -105,7 +101,6 @@
             return;
         }
 
->>>>>>> 6308bc1b
         if (serializeGraph) {
         	
         	if (graphFile == null) {
