/* This program is free software: you can redistribute it and/or
 modify it under the terms of the GNU Lesser General Public License
 as published by the Free Software Foundation, either version 3 of
 the License, or (at your option) any later version.

 This program is distributed in the hope that it will be useful,
 but WITHOUT ANY WARRANTY; without even the implied warranty of
 MERCHANTABILITY or FITNESS FOR A PARTICULAR PURPOSE.  See the
 GNU General Public License for more details.

 You should have received a copy of the GNU General Public License
 along with this program.  If not, see <http://www.gnu.org/licenses/>. */

package org.opentripplanner.api.common;

import java.util.*;

import javax.ws.rs.PathParam;
import javax.ws.rs.QueryParam;
import javax.ws.rs.core.Context;
import javax.xml.datatype.DatatypeConfigurationException;
import javax.xml.datatype.DatatypeConstants;
import javax.xml.datatype.DatatypeFactory;
import javax.xml.datatype.XMLGregorianCalendar;

import org.onebusaway.gtfs.model.AgencyAndId;
import org.opentripplanner.api.parameter.QualifiedModeSet;
import org.opentripplanner.routing.core.OptimizeType;
import org.opentripplanner.routing.core.RoutingRequest;
import org.opentripplanner.routing.request.BannedStopSet;
import org.opentripplanner.standalone.OTPServer;
import org.opentripplanner.standalone.Router;
import org.slf4j.Logger;
import org.slf4j.LoggerFactory;

import org.opentripplanner.util.ResourceBundleSingleton;
/**
 * This class defines all the JAX-RS query parameters for a path search as fields, allowing them to 
 * be inherited by other REST resource classes (the trip planner and the Analyst WMS or tile 
 * resource). They will be properly included in API docs generated by Enunciate. This implies that
 * the concrete REST resource subclasses will be request-scoped rather than singleton-scoped.
 *
 * All defaults should be specified in the RoutingRequest, NOT as annotations on the query parameters.
 * JSON router configuration can then overwrite those built-in defaults, and only the fields of the resulting prototype
 * routing request for which query parameters are found are overwritten here. This establishes a priority chain:
 * RoutingRequest field initializers, then JSON router config, then query parameters.
 *
 * @author abyrd
 */
public abstract class RoutingResource { 

    private static final Logger LOG = LoggerFactory.getLogger(RoutingResource.class);

    /**
     * The routerId selects between several graphs on the same server. The routerId is pulled from
     * the path, not the query parameters. However, the class RoutingResource is not annotated with
     * a path because we don't want it to be instantiated as an endpoint. Instead, the {routerId}
     * path parameter should be included in the path annotations of all its subclasses.
     */
    @PathParam("routerId") 
    public String routerId;

    /** The start location -- either latitude, longitude pair in degrees or a Vertex
     *  label. For example, <code>40.714476,-74.005966</code> or
     *  <code>mtanyctsubway_A27_S</code>.  */
    @QueryParam("fromPlace")
    protected String fromPlace;

    /** The end location (see fromPlace for format). */
    @QueryParam("toPlace")
    protected String toPlace;

    /** An ordered list of intermediate locations to be visited (see the fromPlace for format). Parameter can be specified multiple times. */
    @QueryParam("intermediatePlaces")
    protected List<String> intermediatePlaces;

    /** The date that the trip should depart (or arrive, for requests where arriveBy is true). */
    @QueryParam("date")
    protected String date;
    
    /** The time that the trip should depart (or arrive, for requests where arriveBy is true). */
    @QueryParam("time")
    protected String time;
    
    /** Whether the trip should depart or arrive at the specified date and time. */
    @QueryParam("arriveBy")
    protected Boolean arriveBy;
    
    /** Whether the trip must be wheelchair accessible. */
    @QueryParam("wheelchair")
    protected Boolean wheelchair;

    /** The maximum distance (in meters) the user is willing to walk. Defaults to unlimited. */
    @QueryParam("maxWalkDistance")
    protected Double maxWalkDistance;

    /**
     * The maximum time (in seconds) of pre-transit travel when using drive-to-transit (park and
     * ride or kiss and ride). Defaults to unlimited.
     */
    @QueryParam("maxPreTransitTime")
    protected Integer maxPreTransitTime;

    /**
     * A multiplier for how bad walking is, compared to being in transit for equal lengths of time.
     * Defaults to 2. Empirically, values between 10 and 20 seem to correspond well to the concept
     * of not wanting to walk too much without asking for totally ridiculous itineraries, but this
     * observation should in no way be taken as scientific or definitive. Your mileage may vary.
     */
    @QueryParam("walkReluctance")
    protected Double walkReluctance;

    /**
     * How much worse is waiting for a transit vehicle than being on a transit vehicle, as a
     * multiplier. The default value treats wait and on-vehicle time as the same.
     *
     * It may be tempting to set this higher than walkReluctance (as studies often find this kind of
     * preferences among riders) but the planner will take this literally and walk down a transit
     * line to avoid waiting at a stop. This used to be set less than 1 (0.95) which would make
     * waiting offboard preferable to waiting onboard in an interlined trip. That is also
     * undesirable.
     *
     * If we only tried the shortest possible transfer at each stop to neighboring stop patterns,
     * this problem could disappear.
     */
    @QueryParam("waitReluctance")
    protected Double waitReluctance;

    /** How much less bad is waiting at the beginning of the trip (replaces waitReluctance) */
    @QueryParam("waitAtBeginningFactor")
    protected Double waitAtBeginningFactor;

    /** The user's walking speed in meters/second. Defaults to approximately 3 MPH. */
    @QueryParam("walkSpeed")
    protected Double walkSpeed;

    /** The user's biking speed in meters/second. Defaults to approximately 11 MPH, or 9.5 for bikeshare. */
    @QueryParam("bikeSpeed")
    protected Double bikeSpeed;

    /** The time it takes the user to fetch their bike and park it again in seconds.
     *  Defaults to 0. */
    @QueryParam("bikeSwitchTime")
    protected Integer bikeSwitchTime;

    /** The cost of the user fetching their bike and parking it again.
     *  Defaults to 0. */
    @QueryParam("bikeSwitchCost")
    protected Integer bikeSwitchCost;

    /** For bike triangle routing, how much safety matters (range 0-1). */
    @QueryParam("triangleSafetyFactor")
    protected Double triangleSafetyFactor;
    
    /** For bike triangle routing, how much slope matters (range 0-1). */
    @QueryParam("triangleSlopeFactor")
    protected Double triangleSlopeFactor;
    
    /** For bike triangle routing, how much time matters (range 0-1). */            
    @QueryParam("triangleTimeFactor")
    protected Double triangleTimeFactor;

    /** The set of characteristics that the user wants to optimize for. @See OptimizeType */
    @QueryParam("optimize")
    protected OptimizeType optimize;
    
    /** The set of modes that a user is willing to use, with qualifiers stating whether vehicles should be parked, rented, etc. */
    @QueryParam("mode")
    protected QualifiedModeSet modes;

    /** The minimum time, in seconds, between successive trips on different vehicles.
     *  This is designed to allow for imperfect schedule adherence.  This is a minimum;
     *  transfers over longer distances might use a longer time. */
    @QueryParam("minTransferTime")
    protected Integer minTransferTime;

    /** The maximum number of possible itineraries to return. */
    @QueryParam("numItineraries")
    protected Integer numItineraries;

    /**
     * The list of preferred routes. The format is agency_[routename][_routeid], so TriMet_100 (100 is route short name)
     * or Trimet__42 (two underscores, 42 is the route internal ID).
     */
    @QueryParam("preferredRoutes")
    protected String preferredRoutes;

    /** Penalty added for using every route that is not preferred if user set any route as preferred, i.e. number of seconds that we are willing
     * to wait for preferred route. */
    @QueryParam("otherThanPreferredRoutesPenalty")
    protected Integer otherThanPreferredRoutesPenalty;
    
    /** The comma-separated list of preferred agencies. */
    @QueryParam("preferredAgencies")
    protected String preferredAgencies;
    
    /**
     * The list of unpreferred routes. The format is agency_[routename][_routeid], so TriMet_100 (100 is route short name) or Trimet__42 (two
     * underscores, 42 is the route internal ID).
     */
    @QueryParam("unpreferredRoutes")
    protected String unpreferredRoutes;
    
    /** The comma-separated list of unpreferred agencies. */
    @QueryParam("unpreferredAgencies")
    protected String unpreferredAgencies;

    /** Whether intermediate stops -- those that the itinerary passes in a vehicle, but 
     *  does not board or alight at -- should be returned in the response.  For example,
     *  on a Q train trip from Prospect Park to DeKalb Avenue, whether 7th Avenue and
     *  Atlantic Avenue should be included. */
    @QueryParam("showIntermediateStops")
    protected Boolean showIntermediateStops;

    /**
     * Prevents unnecessary transfers by adding a cost for boarding a vehicle. This is the cost that
     * is used when boarding while walking.
     */
    @QueryParam("walkBoardCost")
    protected Integer walkBoardCost;
    
    /**
     * Prevents unnecessary transfers by adding a cost for boarding a vehicle. This is the cost that
     * is used when boarding while cycling. This is usually higher that walkBoardCost.
     */
    @QueryParam("bikeBoardCost")
    protected Integer bikeBoardCost;
    
    /**
     * The comma-separated list of banned routes. The format is agency_[routename][_routeid], so TriMet_100 (100 is route short name) or Trimet__42
     * (two underscores, 42 is the route internal ID).
     */
    @QueryParam("bannedRoutes")
    protected String bannedRoutes;
    
    /** The comma-separated list of banned agencies. */
    @QueryParam("bannedAgencies")
    protected String bannedAgencies;
    
    /** The comma-separated list of banned trips.  The format is agency_trip[:stop*], so:
     * TriMet_24601 or TriMet_24601:0:1:2:17:18:19
     */
    @QueryParam("bannedTrips")
    protected String bannedTrips;

    /** A comma-separated list of banned stops. A stop is banned by ignoring its 
     * pre-board and pre-alight edges. This means the stop will be reachable via the
     * street network. Also, it is still possible to travel through the stop. Just
     * boarding and alighting is prohibited.
     * The format is agencyId_stopId, so: TriMet_2107
     */
    @QueryParam("bannedStops")
    protected String bannedStops;
    
    /** A comma-separated list of banned stops. A stop is banned by ignoring its 
     * pre-board and pre-alight edges. This means the stop will be reachable via the
     * street network. It is not possible to travel through the stop.
     * For example, this parameter can be used when a train station is destroyed, such
     * that no trains can drive through the station anymore.
     * The format is agencyId_stopId, so: TriMet_2107
     */
    @QueryParam("bannedStopsHard")
    protected String bannedStopsHard;
    
    /**
     * An additional penalty added to boardings after the first.  The value is in OTP's
     * internal weight units, which are roughly equivalent to seconds.  Set this to a high
     * value to discourage transfers.  Of course, transfers that save significant
     * time or walking will still be taken.
     */
    @QueryParam("transferPenalty")
    protected Integer transferPenalty;
    
    /**
     * An additional penalty added to boardings after the first when the transfer is not
     * preferred. Preferred transfers also include timed transfers. The value is in OTP's
     * internal weight units, which are roughly equivalent to seconds. Set this to a high
     * value to discourage transfers that are not preferred. Of course, transfers that save
     * significant time or walking will still be taken.
     * When no preferred or timed transfer is defined, this value is ignored.
     */
    @QueryParam("nonpreferredTransferPenalty")
    protected Integer nonpreferredTransferPenalty;
    
    /** The maximum number of transfers (that is, one plus the maximum number of boardings)
     *  that a trip will be allowed.  Larger values will slow performance, but could give
     *  better routes.  This is limited on the server side by the MAX_TRANSFERS value in
     *  org.opentripplanner.api.ws.Planner. */
    @QueryParam("maxTransfers")
    protected Integer maxTransfers;

    /** If true, goal direction is turned off and a full path tree is built (specify only once) */
    @QueryParam("batch")
    protected Boolean batch;

    /** A transit stop required to be the first stop in the search (AgencyId_StopId) */
    @QueryParam("startTransitStopId")
    protected String startTransitStopId;

    /** A transit trip acting as a starting "state" for depart-onboard routing (AgencyId_TripId) */
    @QueryParam("startTransitTripId")
    protected String startTransitTripId;

    /**
     * When subtracting initial wait time, do not subtract more than this value, to prevent overly
     * optimistic trips. Reasoning is that it is reasonable to delay a trip start 15 minutes to 
     * make a better trip, but that it is not reasonable to delay a trip start 15 hours; if that
     * is to be done, the time needs to be included in the trip time. This number depends on the
     * transit system; for transit systems where trips are planned around the vehicles, this number
     * can be much higher. For instance, it's perfectly reasonable to delay one's trip 12 hours if
     * one is taking a cross-country Amtrak train from Emeryville to Chicago. Has no effect in
     * stock OTP, only in Analyst.
     *
     * A value of 0 means that initial wait time will not be subtracted out (will be clamped to 0).
     * A value of -1 (the default) means that clamping is disabled, so any amount of initial wait 
     * time will be subtracted out.
     */
    @QueryParam("clampInitialWait")
    protected Long clampInitialWait;

    /**
     * If true, this trip will be reverse-optimized on the fly. Otherwise, reverse-optimization
     * will occur once a trip has been chosen (in Analyst, it will not be done at all).
     */
    @QueryParam("reverseOptimizeOnTheFly")
    protected Boolean reverseOptimizeOnTheFly;
        
    @QueryParam("boardSlack")
    private Integer boardSlack;
    
    @QueryParam("alightSlack")
    private Integer alightSlack;

<<<<<<< HEAD
    @DefaultValue("en_US") @QueryParam("locale")
    private List<String> locales;
=======
    @QueryParam("locale")
    private String locale;
>>>>>>> 497c5dba
    
    /**
     * If true, realtime updates are ignored during this search.
     */
    @QueryParam("ignoreRealtimeUpdates")
    protected Boolean ignoreRealtimeUpdates;

    /**
     * If true, the remaining weight heuristic is disabled. Currently only implemented for the long
     * distance path service.
     */
    @QueryParam("disableRemainingWeightHeuristic")
    protected Boolean disableRemainingWeightHeuristic;
    
    /* 
     * somewhat ugly bug fix: the graphService is only needed here for fetching per-graph time zones. 
     * this should ideally be done when setting the routing context, but at present departure/
     * arrival time is stored in the request as an epoch time with the TZ already resolved, and other
     * code depends on this behavior. (AMB)
     * Alternatively, we could eliminate the separate RoutingRequest objects and just resolve
     * vertices and timezones here right away, but just ignore them in semantic equality checks.
     */
    @Context
    protected OTPServer otpServer;

    /**
     * Range/sanity check the query parameter fields and build a Request object from them.
     *
     * @throws ParameterException when there is a problem interpreting a query parameter
     */
    protected RoutingRequest buildRequest() throws ParameterException {
        Router router = otpServer.getRouter(routerId);
        RoutingRequest request = router.defaultRoutingRequest.clone();
        request.routerId = routerId;
        // The routing request should already contain defaults, which are set when it is initialized or in the JSON
        // router configuration and cloned. We check whether each parameter was supplied before overwriting the default.
        if (fromPlace != null)
            request.setFromString(fromPlace);

        if (toPlace != null)
            request.setToString(toPlace);

        {
            //FIXME: move into setter method on routing request
            TimeZone tz;
            tz = router.graph.getTimeZone();
            if (date == null && time != null) { // Time was provided but not date
                LOG.debug("parsing ISO datetime {}", time);
                try {
                    // If the time query param doesn't specify a timezone, use the graph's default. See issue #1373.
                    DatatypeFactory df = javax.xml.datatype.DatatypeFactory.newInstance();
                    XMLGregorianCalendar xmlGregCal = df.newXMLGregorianCalendar(time);
                    GregorianCalendar gregCal = xmlGregCal.toGregorianCalendar();
                    if (xmlGregCal.getTimezone() == DatatypeConstants.FIELD_UNDEFINED) {
                        gregCal.setTimeZone(tz);
                    }
                    Date d2 = gregCal.getTime();
                    request.setDateTime(d2);
                } catch (DatatypeConfigurationException e) {
                    request.setDateTime(date, time, tz);
                }
            } else {
                request.setDateTime(date, time, tz);
            }
        }

        if (wheelchair != null)
            request.setWheelchairAccessible(wheelchair);

        if (numItineraries != null)
            request.setNumItineraries(numItineraries);

        if (maxWalkDistance != null)
            request.setMaxWalkDistance(maxWalkDistance);

        if (maxPreTransitTime != null)
            request.setMaxPreTransitTime(maxPreTransitTime);

        if (walkReluctance != null)
            request.setWalkReluctance(walkReluctance);

        if (waitReluctance != null)
            request.setWaitReluctance(waitReluctance);

        if (waitAtBeginningFactor != null)
            request.setWaitAtBeginningFactor(waitAtBeginningFactor);

        if (walkSpeed != null)
            request.walkSpeed = walkSpeed;

        if (bikeSpeed != null)
            request.bikeSpeed = bikeSpeed;

        if (bikeSwitchTime != null)
            request.bikeSwitchTime = bikeSwitchTime;

        if (bikeSwitchCost != null)
            request.bikeSwitchCost = bikeSwitchCost;

        if (optimize != null) {
            // Optimize types are basically combined presets of routing parameters, except for triangle
            request.setOptimize(optimize);
            if (optimize == OptimizeType.TRIANGLE) {
                if (triangleSafetyFactor == null || triangleSlopeFactor == null || triangleTimeFactor == null) {
                    throw new ParameterException(Message.UNDERSPECIFIED_TRIANGLE);
                }
                if (triangleSafetyFactor == null && triangleSlopeFactor == null && triangleTimeFactor == null) {
                    throw new ParameterException(Message.TRIANGLE_VALUES_NOT_SET);
                }
                // FIXME couldn't this be simplified by only specifying TWO of the values?
                if (Math.abs(triangleSafetyFactor+ triangleSlopeFactor + triangleTimeFactor - 1) > Math.ulp(1) * 3) {
                    throw new ParameterException(Message.TRIANGLE_NOT_AFFINE);
                }
                request.setTriangleSafetyFactor(triangleSafetyFactor);
                request.setTriangleSlopeFactor(triangleSlopeFactor);
                request.setTriangleTimeFactor(triangleTimeFactor);
            }
        }

        if (arriveBy != null)
            request.setArriveBy(arriveBy);

        if (showIntermediateStops != null)
            request.showIntermediateStops = showIntermediateStops;

        if (intermediatePlaces != null)
            request.setIntermediatePlacesFromStrings(intermediatePlaces);

        if (preferredRoutes != null)
            request.setPreferredRoutes(preferredRoutes);

        if (otherThanPreferredRoutesPenalty != null)
            request.setOtherThanPreferredRoutesPenalty(otherThanPreferredRoutesPenalty);

        if (preferredAgencies != null)
            request.setPreferredAgencies(preferredAgencies);

        if (unpreferredRoutes != null)
            request.setUnpreferredRoutes(unpreferredRoutes);

        if (unpreferredAgencies != null)
            request.setUnpreferredAgencies(unpreferredAgencies);

        if (walkBoardCost != null)
            request.setWalkBoardCost(walkBoardCost);

        if (bikeBoardCost != null)
            request.setBikeBoardCost(bikeBoardCost);

        if (bannedRoutes != null)
            request.setBannedRoutes(bannedRoutes);

        if (bannedAgencies != null)
            request.setBannedAgencies(bannedAgencies);

        HashMap<AgencyAndId, BannedStopSet> bannedTripMap = makeBannedTripMap(bannedTrips);
        if (bannedTripMap != null)
            request.bannedTrips = bannedTripMap;

        if (bannedStops != null)
            request.setBannedStops(bannedStops);

        if (bannedStopsHard != null)
            request.setBannedStopsHard(bannedStopsHard);
        
        // The "Least transfers" optimization is accomplished via an increased transfer penalty.
        // See comment on RoutingRequest.transferPentalty.
        if (transferPenalty != null) request.transferPenalty = transferPenalty;
        if (optimize == OptimizeType.TRANSFERS) {
            optimize = OptimizeType.QUICK;
            request.transferPenalty += 1800;
        }

        if (batch != null)
            request.batch = batch;

        if (optimize != null)
            request.setOptimize(optimize);

        /* Temporary code to get bike/car parking and renting working. */
        if (modes != null) modes.applyToRoutingRequest(request);

        if (request.allowBikeRental && bikeSpeed == null) {
            //slower bike speed for bike sharing, based on empirical evidence from DC.
            request.bikeSpeed = 4.3;
        }

        if (boardSlack != null)
            request.boardSlack = boardSlack;

        if (alightSlack != null)
            request.alightSlack = alightSlack;

        if (minTransferTime != null)
            request.transferSlack = minTransferTime; // TODO rename field in routingrequest

        if (nonpreferredTransferPenalty != null)
            request.nonpreferredTransferPenalty = nonpreferredTransferPenalty;

        if (request.boardSlack + request.alightSlack > request.transferSlack) {
            throw new RuntimeException("Invalid parameters: " +
                    "transfer slack must be greater than or equal to board slack plus alight slack");
        }

        if (maxTransfers != null)
            request.maxTransfers = maxTransfers;

        final long NOW_THRESHOLD_MILLIS = 15 * 60 * 60 * 1000;
        boolean tripPlannedForNow = Math.abs(request.getDateTime().getTime() - new Date().getTime()) < NOW_THRESHOLD_MILLIS;
        request.useBikeRentalAvailabilityInformation = (tripPlannedForNow); // TODO the same thing for GTFS-RT

        if (startTransitStopId != null && !startTransitStopId.isEmpty())
            request.startingTransitStopId = AgencyAndId.convertFromString(startTransitStopId);

        if (startTransitTripId != null && !startTransitTripId.isEmpty())
            request.startingTransitTripId = AgencyAndId.convertFromString(startTransitTripId);

<<<<<<< HEAD
        request.disableRemainingWeightHeuristic = (get(disableRemainingWeightHeuristic, n,
                request.disableRemainingWeightHeuristic));
        
        String localeSpec = get(locales, n, "en");
        Locale locale = ResourceBundleSingleton.INSTANCE.getLocale(localeSpec);

=======
        if (clampInitialWait != null)
            request.clampInitialWait = clampInitialWait;

        if (reverseOptimizeOnTheFly != null)
            request.reverseOptimizeOnTheFly = reverseOptimizeOnTheFly;

        if (ignoreRealtimeUpdates != null)
            request.ignoreRealtimeUpdates = ignoreRealtimeUpdates;

        if (disableRemainingWeightHeuristic != null)
            request.disableRemainingWeightHeuristic = disableRemainingWeightHeuristic;

        // TODO move into a setter on RoutingRequest
        String localeSpec = locale != null ? locale : "en";
        String[] localeSpecParts = localeSpec.split("_");
        Locale locale;
        switch (localeSpecParts.length) {
            case 1:
                locale = new Locale(localeSpecParts[0]);
                break;
            case 2:
                locale = new Locale(localeSpecParts[0]);
                break;
            case 3:
                locale = new Locale(localeSpecParts[0]);
                break;
            default:
                LOG.debug("Bogus locale " + localeSpec + ", defaulting to en");
                locale = new Locale("en");
        }
>>>>>>> 497c5dba
        request.locale = locale;
        return request;
    }

    /**
     * Take a string in the format agency:id or agency:id:1:2:3:4.
     * TODO Improve Javadoc. What does this even mean? Why are there so many colons and numbers?
     * Convert to a Map from trip --> set of int.
     */
    private HashMap<AgencyAndId, BannedStopSet> makeBannedTripMap(String banned) {
        if (banned == null) {
            return null;
        }
        
        HashMap<AgencyAndId, BannedStopSet> bannedTripMap = new HashMap<AgencyAndId, BannedStopSet>();
        String[] tripStrings = banned.split(",");
        for (String tripString : tripStrings) {
            // TODO this apparently allows banning stops within a trip with integers. Why?
            String[] parts = tripString.split(":");
            if (parts.length < 2) continue; // throw exception?
            String agencyIdString = parts[0];
            String tripIdString = parts[1];
            AgencyAndId tripId = new AgencyAndId(agencyIdString, tripIdString);
            BannedStopSet bannedStops;
            if (parts.length == 2) {
                bannedStops = BannedStopSet.ALL;
            } else {
                bannedStops = new BannedStopSet();
                for (int i = 2; i < parts.length; ++i) {
                    bannedStops.add(Integer.parseInt(parts[i]));
                }
            }
            bannedTripMap.put(tripId, bannedStops);
        }
        return bannedTripMap;
    }

}<|MERGE_RESOLUTION|>--- conflicted
+++ resolved
@@ -331,14 +331,9 @@
     @QueryParam("alightSlack")
     private Integer alightSlack;
 
-<<<<<<< HEAD
-    @DefaultValue("en_US") @QueryParam("locale")
-    private List<String> locales;
-=======
     @QueryParam("locale")
     private String locale;
->>>>>>> 497c5dba
-    
+
     /**
      * If true, realtime updates are ignored during this search.
      */
@@ -555,14 +550,6 @@
         if (startTransitTripId != null && !startTransitTripId.isEmpty())
             request.startingTransitTripId = AgencyAndId.convertFromString(startTransitTripId);
 
-<<<<<<< HEAD
-        request.disableRemainingWeightHeuristic = (get(disableRemainingWeightHeuristic, n,
-                request.disableRemainingWeightHeuristic));
-        
-        String localeSpec = get(locales, n, "en");
-        Locale locale = ResourceBundleSingleton.INSTANCE.getLocale(localeSpec);
-
-=======
         if (clampInitialWait != null)
             request.clampInitialWait = clampInitialWait;
 
@@ -575,26 +562,8 @@
         if (disableRemainingWeightHeuristic != null)
             request.disableRemainingWeightHeuristic = disableRemainingWeightHeuristic;
 
-        // TODO move into a setter on RoutingRequest
-        String localeSpec = locale != null ? locale : "en";
-        String[] localeSpecParts = localeSpec.split("_");
-        Locale locale;
-        switch (localeSpecParts.length) {
-            case 1:
-                locale = new Locale(localeSpecParts[0]);
-                break;
-            case 2:
-                locale = new Locale(localeSpecParts[0]);
-                break;
-            case 3:
-                locale = new Locale(localeSpecParts[0]);
-                break;
-            default:
-                LOG.debug("Bogus locale " + localeSpec + ", defaulting to en");
-                locale = new Locale("en");
-        }
->>>>>>> 497c5dba
-        request.locale = locale;
+        //getLocale function returns defaultLocale if locale is null
+        request.locale = ResourceBundleSingleton.INSTANCE.getLocale(locale);
         return request;
     }
 
