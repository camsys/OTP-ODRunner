package org.opentripplanner.ext.siri;

import org.opentripplanner.model.FeedScopedId;
import org.opentripplanner.model.Route;
import org.opentripplanner.model.Station;
import org.opentripplanner.model.Stop;
import org.opentripplanner.model.Trip;
import org.opentripplanner.model.TripPattern;
import org.opentripplanner.model.calendar.ServiceDate;
import org.opentripplanner.routing.RoutingService;
import org.opentripplanner.routing.core.TraverseMode;
import org.opentripplanner.routing.trippattern.TripTimes;
import org.slf4j.Logger;
import org.slf4j.LoggerFactory;
import uk.org.siri.siri20.EstimatedCall;
import uk.org.siri.siri20.EstimatedVehicleJourney;
import uk.org.siri.siri20.VehicleActivityStructure;
import uk.org.siri.siri20.VehicleModesEnumeration;

import java.time.ZonedDateTime;
import java.util.ArrayList;
import java.util.Collection;
import java.util.HashMap;
import java.util.HashSet;
import java.util.List;
import java.util.Map;
import java.util.Set;

/**
 * This class is used for matching TripDescriptors without trip_ids to scheduled GTFS data and to
 * feed back that information into a new TripDescriptor with proper trip_id.
 *
 * It is mainly written for Entur (Norway) data, which doesn't yet have complete ID-based matching of SIRI messages
 * to transit model objects. But it may be easily adaptable to other locations, as it's mainly looking at the last stop
 * and arrival times of the scheduled trip. The matching process will always be applied even in places where you have
 * good quality IDs in SIRI data and don't need it - we'd have to add a way to disable it.
 *
 * Several instances of this SiriFuzzyTripMatcher may appear in different SIRI updaters, but they all share a common
 * set of static Map fields. We generally don't advocate using static fields in this way, but as part of a sandbox
 * contribution we are maintaining this implementation.
 */
public class SiriFuzzyTripMatcher {
    private static final Logger LOG = LoggerFactory.getLogger(SiriFuzzyTripMatcher.class);

    private RoutingService routingService;

    private static Map<String, Set<Trip>> mappedTripsCache = new HashMap<>();
    private static Map<String, Set<Trip>> mappedVehicleRefCache = new HashMap<>();
    private static Map<String, Set<Route>> mappedRoutesCache = new HashMap<>();
    private static Map<String, Set<Trip>> start_stop_tripCache = new HashMap<>();

    private static Map<String, Trip> vehicleJourneyTripCache = new HashMap<>();

    private static Set<String> nonExistingStops = new HashSet<>();

    public SiriFuzzyTripMatcher(RoutingService routingService) {
        this.routingService = routingService;
        initCache(this.routingService);
    }

    /**
     * Matches VehicleActivity to a set of possible Trips based on tripId
     */
    public Set<Trip> match(VehicleActivityStructure activity) {
        VehicleActivityStructure.MonitoredVehicleJourney monitoredVehicleJourney = activity.getMonitoredVehicleJourney();
        Set<Trip> trips = new HashSet<>();
        if (monitoredVehicleJourney != null) {

            String datedVehicleRef = null;
            if (monitoredVehicleJourney.getFramedVehicleJourneyRef() != null) {
                datedVehicleRef = monitoredVehicleJourney.getFramedVehicleJourneyRef().getDatedVehicleJourneyRef();
                if (datedVehicleRef != null) {
                    trips = mappedTripsCache.get(datedVehicleRef);
                }
            }
            if (monitoredVehicleJourney.getDestinationRef() != null) {

                String destinationRef = monitoredVehicleJourney.getDestinationRef().getValue();
                ZonedDateTime arrivalTime = monitoredVehicleJourney.getDestinationAimedArrivalTime();

                if (arrivalTime != null) {
                    trips = getMatchingTripsOnStopOrSiblings(destinationRef, arrivalTime);
                }
            }
        }

        return trips;
    }

    Trip findTripByDatedVehicleJourneyRef(EstimatedVehicleJourney journey) {
        String serviceJourneyId = resolveDatedVehicleJourneyRef(journey);
        if (serviceJourneyId != null) {
            for (String feedId : routingService.getFeedIds()) {
                Trip trip = routingService
                    .getTripForId().get(new FeedScopedId(feedId, serviceJourneyId));
                if (trip != null) {
                    return trip;
                }
            }
        }
        return null;
    }

    private String resolveDatedVehicleJourneyRef(EstimatedVehicleJourney journey) {

        if (journey.getFramedVehicleJourneyRef() != null) {
            return journey.getFramedVehicleJourneyRef().getDatedVehicleJourneyRef();
        } else if (journey.getDatedVehicleJourneyRef() != null) {
            return journey.getDatedVehicleJourneyRef().getValue();
        }

        return null;
    }

    /**
     * Matches EstimatedVehicleJourney to a set of possible Trips based on tripId
     */
    public Set<Trip> match(EstimatedVehicleJourney journey) {
        Set<Trip> trips = null;
        if (journey.getVehicleRef() != null &&
                (journey.getVehicleModes() != null && journey.getVehicleModes().contains(VehicleModesEnumeration.RAIL))) {
            trips = getCachedTripsByVehicleRef(journey.getVehicleRef().getValue());
        }

        if (trips == null || trips.isEmpty()) {
            String serviceJourneyId = resolveDatedVehicleJourneyRef(journey);
            if (serviceJourneyId != null) {
                trips = getCachedTripsBySiriId(serviceJourneyId);
            }
        }
        if (trips == null || trips.isEmpty()) {
            List<EstimatedCall> estimatedCalls = journey.getEstimatedCalls().getEstimatedCalls();
            EstimatedCall lastStop = estimatedCalls.get(estimatedCalls.size() - 1);

            String lastStopPoint = lastStop.getStopPointRef().getValue();

            ZonedDateTime arrivalTime = lastStop.getAimedArrivalTime() != null ? lastStop.getAimedArrivalTime() : lastStop.getAimedDepartureTime();

            if (arrivalTime != null) {
                trips = getMatchingTripsOnStopOrSiblings(lastStopPoint, arrivalTime);
            }
        }
        return trips;
    }

    private Set<Trip> getMatchingTripsOnStopOrSiblings(String lastStopPoint, ZonedDateTime arrivalTime) {

        Set<Trip> trips = start_stop_tripCache.get(createStartStopKey(lastStopPoint, arrivalTime.toLocalTime().toSecondOfDay()));
        if (trips == null) {
            //Attempt to fetch trips that started yesterday - i.e. add 24 hours to arrival-time
            int lastStopArrivalTime = arrivalTime.toLocalTime().toSecondOfDay() + (24 * 60 * 60);
            trips = start_stop_tripCache.get(createStartStopKey(lastStopPoint, lastStopArrivalTime));
        }

        if (trips == null || trips.isEmpty()) {
            //SIRI-data may report other platform, but still on the same Parent-stop
            String agencyId = routingService.getFeedIds().iterator().next();
            Stop stop = routingService.getStopForId(new FeedScopedId(agencyId, lastStopPoint));
            if (stop != null && stop.getParentStation() != null) {
                // TODO OTP2 resolve stop-station split
                Collection<Stop> allQuays = stop.getParentStation().getChildStops();
                for (Stop quay : allQuays) {
                    Set<Trip> tripSet = start_stop_tripCache.get(createStartStopKey(quay.getId().getId(), arrivalTime.toLocalTime().toSecondOfDay()));
                    if (tripSet != null) {
                        if (trips == null) {
                            trips = tripSet;
                        } else {
                            trips.addAll(tripSet);
                        }
                    }
                }
            }
        }
        return trips;
    }

    private Set<Trip> getCachedTripsByVehicleRef(String vehicleRef) {
        if (vehicleRef == null) {return null;}
        return mappedVehicleRefCache.getOrDefault(vehicleRef, new HashSet<>());
    }

    private Set<Trip> getCachedTripsBySiriId(String tripId) {
        if (tripId == null) {return null;}
        return mappedTripsCache.getOrDefault(tripId, new HashSet<>());
    }

    private static void initCache(RoutingService index) {
        if (mappedTripsCache.isEmpty()) {

            Set<Trip> trips = index.getPatternForTrip().keySet();
            for (Trip trip : trips) {

                TripPattern tripPattern = index.getPatternForTrip().get(trip);

                    String currentTripId = getUnpaddedTripId(trip.getId().getId());

                    if (mappedTripsCache.containsKey(currentTripId)) {
                        mappedTripsCache.get(currentTripId).add(trip);
                    } else {
                        Set<Trip> initialSet = new HashSet<>();
                        initialSet.add(trip);
                        mappedTripsCache.put(currentTripId, initialSet);
                    }

                if (tripPattern != null &&
                        (tripPattern.getMode().equals(TraverseMode.RAIL) /*||
                                                    (trip.getTransportSubmode() != null &&
                                                            trip.getTransportSubmode().equals(TransmodelTransportSubmode.RAIL_REPLACEMENT_BUS))*/)) {
                    // TODO - SIRI: Add support for submode
                    if (trip.getTripShortName() != null) {
                        String tripShortName = trip.getTripShortName();
                        if (mappedVehicleRefCache.containsKey(tripShortName)) {
                            mappedVehicleRefCache.get(tripShortName).add(trip);
                        } else {
                            Set<Trip> initialSet = new HashSet<>();
                            initialSet.add(trip);
                            mappedVehicleRefCache.put(tripShortName, initialSet);
                        }
                    }
                }
                String lastStopId = tripPattern.getStops().get(tripPattern.getStops().size()-1).getId().getId();

                TripTimes tripTimes = tripPattern.scheduledTimetable.getTripTimes(trip);
                if (tripTimes != null) {
                    int arrivalTime = tripTimes.getArrivalTime(tripTimes.getNumStops() - 1);

                    String key = createStartStopKey(lastStopId, arrivalTime);
                    if (start_stop_tripCache.containsKey(key)) {
                        start_stop_tripCache.get(key).add(trip);
                    } else {
                        Set<Trip> initialSet = new HashSet<>();
                        initialSet.add(trip);
                        start_stop_tripCache.put(key, initialSet);
                    }
                }
            }
            Set<Route> routes = index.getPatternsForRoute().keySet();
            for (Route route : routes) {

                String currentRouteId = getUnpaddedTripId(route.getId().getId());
                if (mappedRoutesCache.containsKey(currentRouteId)) {
                    mappedRoutesCache.get(currentRouteId).add(route);
                } else {
                    Set<Route> initialSet = new HashSet<>();
                    initialSet.add(route);
                    mappedRoutesCache.put(currentRouteId, initialSet);
                }
            }

            LOG.info("Built route-cache [{}].", mappedRoutesCache.size());
            LOG.info("Built vehicleRef-cache [{}].", mappedVehicleRefCache.size());
            LOG.info("Built trips-cache [{}].", mappedTripsCache.size());
            LOG.info("Built start-stop-cache [{}].", start_stop_tripCache.size());
        }

        if (vehicleJourneyTripCache.isEmpty()) {
            index
                .getTripForId()
                .values().forEach(trip -> vehicleJourneyTripCache.put(trip.getId().getId(), trip));
        }
    }

    private static String createStartStopKey(String lastStopId, int lastStopArrivalTime) {
        return lastStopId + ":" + lastStopArrivalTime;
    }

    private static String getUnpaddedTripId(String id) {
        if (id.indexOf("-") > 0) {
            return id.substring(0, id.indexOf("-"));
        } else {
            return id;
        }
    }

    public Set<Route> getRoutesForStop(FeedScopedId siriStopId) {
        Stop stop = routingService.getStopForId(siriStopId);
        return routingService.getRoutesForStop(stop);
    }

    public FeedScopedId getStop(String siriStopId) {

        if (nonExistingStops.contains(siriStopId)) {
            return null;
        }

        // TODO OTP2 #2838 - Guessing on the feedId is not a deterministic way to find a stop.

        //First, assume same agency

        Stop firstStop = routingService.getAllStops().stream().findFirst().get();
        FeedScopedId id = new FeedScopedId(firstStop.getId().getFeedId(), siriStopId);
        if (routingService.getStopForId(id) != null) {
            return id;
        }
        else if (routingService.getStationById(id) != null) {
            return id;
        }

        //Not same agency - loop through all stops/Stations
        Collection<Stop> stops = routingService.getAllStops();
        for (Stop stop : stops) {
            if (stop.getId().getId().equals(siriStopId)) {
                return stop.getId();
            }
        }
        //No match found in quays - check parent-stops (stopplace)
        for (Station station : routingService.getStations()) {
            if (station.getId().getId().equals(siriStopId)) {
                return station.getId();
            }
        }

        nonExistingStops.add(siriStopId);
        return null;
    }

    public Set<Route> getRoutes(String lineRefValue) {
        return mappedRoutesCache.getOrDefault(lineRefValue, new HashSet<>());
    }

    public FeedScopedId getTripId(String vehicleJourney) {
        Trip trip = vehicleJourneyTripCache.get(vehicleJourney);
        if (trip != null) {
            return trip.getId();
        }
        //Fallback to handle extrajourneys
        for (String feedId : routingService.getFeedIds()) {
            trip = routingService.getTripForId().get(new FeedScopedId(feedId, vehicleJourney));
            if (trip != null) {
                vehicleJourneyTripCache.put(vehicleJourney, trip);
                return trip.getId();
            }
        }
        return null;
    }

    List<FeedScopedId> getTripIdForTripShortNameServiceDateAndMode(String tripShortName, ServiceDate serviceDate, TraverseMode traverseMode/*, TransmodelTransportSubmode transportSubmode*/) {

        Set<Trip> cachedTripsBySiriId = getCachedTripsBySiriId(tripShortName);

        if (cachedTripsBySiriId.isEmpty()) {
            cachedTripsBySiriId = getCachedTripsByVehicleRef(tripShortName);
        }

        List<FeedScopedId> matches = new ArrayList<>();
        for (Trip trip : cachedTripsBySiriId) {
<<<<<<< HEAD
            if (GtfsLibrary.getTransitMode(trip.getRoute()).equals(traverseMode)
=======
            if (trip.getRoute().getMode().equals(traverseMode)
>>>>>>> b00a045d
                /*|| trip.getTransportSubmode().equals(transportSubmode)*/) {
                Set<ServiceDate> serviceDates = routingService.getCalendarService().getServiceDatesForServiceId(trip.getServiceId());

                if (serviceDates.contains(serviceDate) &&
                        trip.getTripShortName() != null &&
                        trip.getTripShortName().equals(tripShortName)) {
                    matches.add(trip.getId());
                }
            }
        }


        return matches;
    }

    public int getTripDepartureTime(FeedScopedId tripId) {
        Trip trip = routingService.getTripForId().get(tripId);
        {
            TripPattern tripPattern = routingService.getPatternForTrip().get(trip);

            if (tripPattern != null) {
                TripTimes tripTimes = tripPattern.scheduledTimetable.getTripTimes(trip);
                if (tripTimes != null) {
                    return tripTimes.getArrivalTime(0);

                }
            }
        }
        return -1;
    }
    public int getTripArrivalTime(FeedScopedId tripId) {
        Trip trip = routingService.getTripForId().get(tripId);
        {
            TripPattern tripPattern = routingService.getPatternForTrip().get(trip);

            if (tripPattern != null) {
                TripTimes tripTimes = tripPattern.scheduledTimetable.getTripTimes(trip);
                if (tripTimes != null) {
                    return tripTimes.getArrivalTime(tripTimes.getNumStops()-1);
                }
            }
        }
        return -1;
    }
}<|MERGE_RESOLUTION|>--- conflicted
+++ resolved
@@ -344,11 +344,7 @@
 
         List<FeedScopedId> matches = new ArrayList<>();
         for (Trip trip : cachedTripsBySiriId) {
-<<<<<<< HEAD
-            if (GtfsLibrary.getTransitMode(trip.getRoute()).equals(traverseMode)
-=======
             if (trip.getRoute().getMode().equals(traverseMode)
->>>>>>> b00a045d
                 /*|| trip.getTransportSubmode().equals(transportSubmode)*/) {
                 Set<ServiceDate> serviceDates = routingService.getCalendarService().getServiceDatesForServiceId(trip.getServiceId());
 
