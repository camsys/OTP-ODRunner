package org.opentripplanner.ext.siri;

import org.opentripplanner.model.FeedScopedId;
import org.opentripplanner.model.Route;
import org.opentripplanner.model.Station;
import org.opentripplanner.model.Stop;
import org.opentripplanner.model.Trip;
import org.opentripplanner.model.TripPattern;
import org.opentripplanner.model.calendar.ServiceDate;
import org.opentripplanner.routing.RoutingService;
import org.opentripplanner.routing.core.TraverseMode;
import org.opentripplanner.routing.trippattern.TripTimes;
import org.slf4j.Logger;
import org.slf4j.LoggerFactory;
import uk.org.siri.siri20.EstimatedCall;
import uk.org.siri.siri20.EstimatedVehicleJourney;
import uk.org.siri.siri20.VehicleActivityStructure;
import uk.org.siri.siri20.VehicleModesEnumeration;

import java.time.ZonedDateTime;
import java.util.ArrayList;
import java.util.Collection;
import java.util.HashMap;
import java.util.HashSet;
import java.util.List;
import java.util.Map;
import java.util.Set;

/**
 * This class is used for matching TripDescriptors without trip_ids to scheduled GTFS data and to
 * feed back that information into a new TripDescriptor with proper trip_id.
 *
 * It is mainly written for Entur (Norway) data, which doesn't yet have complete ID-based matching of SIRI messages
 * to transit model objects. But it may be easily adaptable to other locations, as it's mainly looking at the last stop
 * and arrival times of the scheduled trip. The matching process will always be applied even in places where you have
 * good quality IDs in SIRI data and don't need it - we'd have to add a way to disable it.
 *
 * Several instances of this SiriFuzzyTripMatcher may appear in different SIRI updaters, but they all share a common
 * set of static Map fields. We generally don't advocate using static fields in this way, but as part of a sandbox
 * contribution we are maintaining this implementation.
 */
public class SiriFuzzyTripMatcher {
    private static final Logger LOG = LoggerFactory.getLogger(SiriFuzzyTripMatcher.class);

    private RoutingService routingService;

    private static Map<String, Set<Trip>> mappedTripsCache = new HashMap<>();
    private static Map<String, Set<Trip>> mappedVehicleRefCache = new HashMap<>();
    private static Map<String, Set<Route>> mappedRoutesCache = new HashMap<>();
    private static Map<String, Set<Trip>> start_stop_tripCache = new HashMap<>();

    private static Map<String, Trip> vehicleJourneyTripCache = new HashMap<>();

    private static Set<String> nonExistingStops = new HashSet<>();

    public SiriFuzzyTripMatcher(RoutingService routingService) {
        this.routingService = routingService;
        initCache(this.routingService);
    }

    /**
     * Matches VehicleActivity to a set of possible Trips based on tripId
     */
    public Set<Trip> match(VehicleActivityStructure activity) {
        VehicleActivityStructure.MonitoredVehicleJourney monitoredVehicleJourney = activity.getMonitoredVehicleJourney();
        Set<Trip> trips = new HashSet<>();
        if (monitoredVehicleJourney != null) {

            String datedVehicleRef = null;
            if (monitoredVehicleJourney.getFramedVehicleJourneyRef() != null) {
                datedVehicleRef = monitoredVehicleJourney.getFramedVehicleJourneyRef().getDatedVehicleJourneyRef();
                if (datedVehicleRef != null) {
                    trips = mappedTripsCache.get(datedVehicleRef);
                }
            }
            if (monitoredVehicleJourney.getDestinationRef() != null) {

                String destinationRef = monitoredVehicleJourney.getDestinationRef().getValue();
                ZonedDateTime arrivalTime = monitoredVehicleJourney.getDestinationAimedArrivalTime();

                if (arrivalTime != null) {
                    trips = getMatchingTripsOnStopOrSiblings(destinationRef, arrivalTime);
                }
            }
        }

        return trips;
    }

    Trip findTripByDatedVehicleJourneyRef(EstimatedVehicleJourney journey) {
        String serviceJourneyId = resolveDatedVehicleJourneyRef(journey);
        if (serviceJourneyId != null) {
            for (String feedId : routingService.getFeedIds()) {
                Trip trip = routingService
                    .getTripForId().get(new FeedScopedId(feedId, serviceJourneyId));
                if (trip != null) {
                    return trip;
                }
            }
        }
        return null;
    }

    private String resolveDatedVehicleJourneyRef(EstimatedVehicleJourney journey) {

        if (journey.getFramedVehicleJourneyRef() != null) {
            return journey.getFramedVehicleJourneyRef().getDatedVehicleJourneyRef();
        } else if (journey.getDatedVehicleJourneyRef() != null) {
            return journey.getDatedVehicleJourneyRef().getValue();
        }

        return null;
    }

    /**
     * Matches EstimatedVehicleJourney to a set of possible Trips based on tripId
     */
    public Set<Trip> match(EstimatedVehicleJourney journey) {
        Set<Trip> trips = null;
        if (journey.getVehicleRef() != null &&
                (journey.getVehicleModes() != null && journey.getVehicleModes().contains(VehicleModesEnumeration.RAIL))) {
            trips = getCachedTripsByVehicleRef(journey.getVehicleRef().getValue());
        }

        if (trips == null || trips.isEmpty()) {
            String serviceJourneyId = resolveDatedVehicleJourneyRef(journey);
            if (serviceJourneyId != null) {
                trips = getCachedTripsBySiriId(serviceJourneyId);
            }
        }
        if (trips == null || trips.isEmpty()) {
            List<EstimatedCall> estimatedCalls = journey.getEstimatedCalls().getEstimatedCalls();
            EstimatedCall lastStop = estimatedCalls.get(estimatedCalls.size() - 1);

            String lastStopPoint = lastStop.getStopPointRef().getValue();

            ZonedDateTime arrivalTime = lastStop.getAimedArrivalTime() != null ? lastStop.getAimedArrivalTime() : lastStop.getAimedDepartureTime();

            if (arrivalTime != null) {
                trips = getMatchingTripsOnStopOrSiblings(lastStopPoint, arrivalTime);
            }
        }
        return trips;
    }

    private Set<Trip> getMatchingTripsOnStopOrSiblings(String lastStopPoint, ZonedDateTime arrivalTime) {

        Set<Trip> trips = start_stop_tripCache.get(createStartStopKey(lastStopPoint, arrivalTime.toLocalTime().toSecondOfDay()));
        if (trips == null) {
            //Attempt to fetch trips that started yesterday - i.e. add 24 hours to arrival-time
            int lastStopArrivalTime = arrivalTime.toLocalTime().toSecondOfDay() + (24 * 60 * 60);
            trips = start_stop_tripCache.get(createStartStopKey(lastStopPoint, lastStopArrivalTime));
        }

        if (trips == null || trips.isEmpty()) {
            //SIRI-data may report other platform, but still on the same Parent-stop
<<<<<<< HEAD
            String feedId = routingService.getFeedIds().iterator().next();
            Stop stop = routingService.getStopForId(new FeedScopedId(feedId, lastStopPoint));
            if (stop != null && stop.getParentStation() != null) {
=======
            String agencyId = routingService.getFeedIds().iterator().next();
            Stop stop = routingService.getStopForId(new FeedScopedId(agencyId, lastStopPoint));
            if (stop != null && stop.isPartOfStation()) {
>>>>>>> 6b7e6d8b
                // TODO OTP2 resolve stop-station split
                Collection<Stop> allQuays = stop.getParentStation().getChildStops();
                for (Stop quay : allQuays) {
                    Set<Trip> tripSet = start_stop_tripCache.get(createStartStopKey(quay.getId().getId(), arrivalTime.toLocalTime().toSecondOfDay()));
                    if (tripSet != null) {
                        if (trips == null) {
                            trips = tripSet;
                        } else {
                            trips.addAll(tripSet);
                        }
                    }
                }
            }
        }
        return trips;
    }

    private Set<Trip> getCachedTripsByVehicleRef(String vehicleRef) {
        if (vehicleRef == null) {return null;}
        return mappedVehicleRefCache.getOrDefault(vehicleRef, new HashSet<>());
    }

    private Set<Trip> getCachedTripsBySiriId(String tripId) {
        if (tripId == null) {return null;}
        return mappedTripsCache.getOrDefault(tripId, new HashSet<>());
    }

    private static void initCache(RoutingService index) {
        if (mappedTripsCache.isEmpty()) {

            Set<Trip> trips = index.getPatternForTrip().keySet();
            for (Trip trip : trips) {

                TripPattern tripPattern = index.getPatternForTrip().get(trip);

                    String currentTripId = getUnpaddedTripId(trip.getId().getId());

                    if (mappedTripsCache.containsKey(currentTripId)) {
                        mappedTripsCache.get(currentTripId).add(trip);
                    } else {
                        Set<Trip> initialSet = new HashSet<>();
                        initialSet.add(trip);
                        mappedTripsCache.put(currentTripId, initialSet);
                    }

                if (tripPattern != null &&
                        (tripPattern.getMode().equals(TraverseMode.RAIL) /*||
                                                    (trip.getTransportSubmode() != null &&
                                                            trip.getTransportSubmode().equals(TransmodelTransportSubmode.RAIL_REPLACEMENT_BUS))*/)) {
                    // TODO - SIRI: Add support for submode
                    if (trip.getTripShortName() != null) {
                        String tripShortName = trip.getTripShortName();
                        if (mappedVehicleRefCache.containsKey(tripShortName)) {
                            mappedVehicleRefCache.get(tripShortName).add(trip);
                        } else {
                            Set<Trip> initialSet = new HashSet<>();
                            initialSet.add(trip);
                            mappedVehicleRefCache.put(tripShortName, initialSet);
                        }
                    }
                }
                String lastStopId = tripPattern.getStops().get(tripPattern.getStops().size()-1).getId().getId();

                TripTimes tripTimes = tripPattern.scheduledTimetable.getTripTimes(trip);
                if (tripTimes != null) {
                    int arrivalTime = tripTimes.getArrivalTime(tripTimes.getNumStops() - 1);

                    String key = createStartStopKey(lastStopId, arrivalTime);
                    if (start_stop_tripCache.containsKey(key)) {
                        start_stop_tripCache.get(key).add(trip);
                    } else {
                        Set<Trip> initialSet = new HashSet<>();
                        initialSet.add(trip);
                        start_stop_tripCache.put(key, initialSet);
                    }
                }
            }
            Set<Route> routes = index.getPatternsForRoute().keySet();
            for (Route route : routes) {

                String currentRouteId = getUnpaddedTripId(route.getId().getId());
                if (mappedRoutesCache.containsKey(currentRouteId)) {
                    mappedRoutesCache.get(currentRouteId).add(route);
                } else {
                    Set<Route> initialSet = new HashSet<>();
                    initialSet.add(route);
                    mappedRoutesCache.put(currentRouteId, initialSet);
                }
            }

            LOG.info("Built route-cache [{}].", mappedRoutesCache.size());
            LOG.info("Built vehicleRef-cache [{}].", mappedVehicleRefCache.size());
            LOG.info("Built trips-cache [{}].", mappedTripsCache.size());
            LOG.info("Built start-stop-cache [{}].", start_stop_tripCache.size());
        }

        if (vehicleJourneyTripCache.isEmpty()) {
            index
                .getTripForId()
                .values().forEach(trip -> vehicleJourneyTripCache.put(trip.getId().getId(), trip));
        }
    }

    private static String createStartStopKey(String lastStopId, int lastStopArrivalTime) {
        return lastStopId + ":" + lastStopArrivalTime;
    }

    private static String getUnpaddedTripId(String id) {
        if (id.indexOf("-") > 0) {
            return id.substring(0, id.indexOf("-"));
        } else {
            return id;
        }
    }

    public Set<Route> getRoutesForStop(FeedScopedId siriStopId) {
        Stop stop = routingService.getStopForId(siriStopId);
        return routingService.getRoutesForStop(stop);
    }

    public FeedScopedId getStop(String siriStopId) {

        if (nonExistingStops.contains(siriStopId)) {
            return null;
        }

        // TODO OTP2 #2838 - Guessing on the feedId is not a deterministic way to find a stop.

        //First, assume same agency

        Stop firstStop = routingService.getAllStops().stream().findFirst().get();
        FeedScopedId id = new FeedScopedId(firstStop.getId().getFeedId(), siriStopId);
        if (routingService.getStopForId(id) != null) {
            return id;
        }
        else if (routingService.getStationById(id) != null) {
            return id;
        }

        //Not same agency - loop through all stops/Stations
        Collection<Stop> stops = routingService.getAllStops();
        for (Stop stop : stops) {
            if (stop.getId().getId().equals(siriStopId)) {
                return stop.getId();
            }
        }
        //No match found in quays - check parent-stops (stopplace)
        for (Station station : routingService.getStations()) {
            if (station.getId().getId().equals(siriStopId)) {
                return station.getId();
            }
        }

        nonExistingStops.add(siriStopId);
        return null;
    }

    public Set<Route> getRoutes(String lineRefValue) {
        return mappedRoutesCache.getOrDefault(lineRefValue, new HashSet<>());
    }

    public FeedScopedId getTripId(String vehicleJourney) {
        Trip trip = vehicleJourneyTripCache.get(vehicleJourney);
        if (trip != null) {
            return trip.getId();
        }
        //Fallback to handle extrajourneys
        for (String feedId : routingService.getFeedIds()) {
            trip = routingService.getTripForId().get(new FeedScopedId(feedId, vehicleJourney));
            if (trip != null) {
                vehicleJourneyTripCache.put(vehicleJourney, trip);
                return trip.getId();
            }
        }
        return null;
    }

    List<FeedScopedId> getTripIdForTripShortNameServiceDateAndMode(String tripShortName, ServiceDate serviceDate, TraverseMode traverseMode/*, TransmodelTransportSubmode transportSubmode*/) {

        Set<Trip> cachedTripsBySiriId = getCachedTripsBySiriId(tripShortName);

        if (cachedTripsBySiriId.isEmpty()) {
            cachedTripsBySiriId = getCachedTripsByVehicleRef(tripShortName);
        }

        List<FeedScopedId> matches = new ArrayList<>();
        for (Trip trip : cachedTripsBySiriId) {
            if (trip.getRoute().getMode().equals(traverseMode)
                /*|| trip.getTransportSubmode().equals(transportSubmode)*/) {
                Set<ServiceDate> serviceDates = routingService.getCalendarService().getServiceDatesForServiceId(trip.getServiceId());

                if (serviceDates.contains(serviceDate) &&
                        trip.getTripShortName() != null &&
                        trip.getTripShortName().equals(tripShortName)) {
                    matches.add(trip.getId());
                }
            }
        }


        return matches;
    }

    public int getTripDepartureTime(FeedScopedId tripId) {
        Trip trip = routingService.getTripForId().get(tripId);
        {
            TripPattern tripPattern = routingService.getPatternForTrip().get(trip);

            if (tripPattern != null) {
                TripTimes tripTimes = tripPattern.scheduledTimetable.getTripTimes(trip);
                if (tripTimes != null) {
                    return tripTimes.getArrivalTime(0);

                }
            }
        }
        return -1;
    }
    public int getTripArrivalTime(FeedScopedId tripId) {
        Trip trip = routingService.getTripForId().get(tripId);
        {
            TripPattern tripPattern = routingService.getPatternForTrip().get(trip);

            if (tripPattern != null) {
                TripTimes tripTimes = tripPattern.scheduledTimetable.getTripTimes(trip);
                if (tripTimes != null) {
                    return tripTimes.getArrivalTime(tripTimes.getNumStops()-1);
                }
            }
        }
        return -1;
    }
}<|MERGE_RESOLUTION|>--- conflicted
+++ resolved
@@ -154,15 +154,9 @@
 
         if (trips == null || trips.isEmpty()) {
             //SIRI-data may report other platform, but still on the same Parent-stop
-<<<<<<< HEAD
             String feedId = routingService.getFeedIds().iterator().next();
             Stop stop = routingService.getStopForId(new FeedScopedId(feedId, lastStopPoint));
-            if (stop != null && stop.getParentStation() != null) {
-=======
-            String agencyId = routingService.getFeedIds().iterator().next();
-            Stop stop = routingService.getStopForId(new FeedScopedId(agencyId, lastStopPoint));
             if (stop != null && stop.isPartOfStation()) {
->>>>>>> 6b7e6d8b
                 // TODO OTP2 resolve stop-station split
                 Collection<Stop> allQuays = stop.getParentStation().getChildStops();
                 for (Stop quay : allQuays) {
