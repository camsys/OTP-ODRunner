--- conflicted
+++ resolved
@@ -12,12 +12,14 @@
 import java.time.ZonedDateTime;
 import java.util.HashMap;
 import java.util.Map;
+import java.util.UUID;
 
 public class SiriVMHttpTripUpdateSource implements VehicleMonitoringSource {
-    private static final Logger LOG =
-            LoggerFactory.getLogger(SiriVMHttpTripUpdateSource.class);
+    private static final Logger LOG = LoggerFactory.getLogger(SiriVMHttpTripUpdateSource.class);
 
     private final static long RETRY_INTERVAL_MILLIS = 5000;
+
+    private static final Map<String, String> requestHeaders = new HashMap<>();
 
     /**
      * True iff the last list with updates represent all updates that are active right now, i.e. all
@@ -36,24 +38,20 @@
 
     private String requestorRef;
     private int timeout;
-
-    private static final Map<String, String> requestHeaders = new HashMap<>();
-
     private int retryCount = 0;
     private final String originalRequestorRef;
+
+
 
     public SiriVMHttpTripUpdateSource(Parameters parameters) {
         this.url = parameters.getUrl();
         this.requestorRef = parameters.getRequestorRef();
-<<<<<<< HEAD
         if (requestorRef == null || requestorRef.isEmpty()) {
-            requestorRef = "otp-"+UUID.randomUUID().toString();
+            requestorRef = "otp-" + UUID.randomUUID().toString();
         }
 
         originalRequestorRef = this.requestorRef;
 
-=======
->>>>>>> 69219a2a
         this.feedId = parameters.getFeedId();
 
         int timeoutSec = parameters.getTimeoutSec();
