package org.opentripplanner.ext.transmodelapi;

import graphql.Scalars;
import graphql.relay.DefaultConnection;
import graphql.relay.DefaultPageInfo;
import graphql.relay.Relay;
import graphql.relay.SimpleListConnection;
import graphql.schema.GraphQLArgument;
import graphql.schema.GraphQLEnumType;
import graphql.schema.GraphQLFieldDefinition;
import graphql.schema.GraphQLInputObjectField;
import graphql.schema.GraphQLInputObjectType;
import graphql.schema.GraphQLInterfaceType;
import graphql.schema.GraphQLList;
import graphql.schema.GraphQLNonNull;
import graphql.schema.GraphQLObjectType;
import graphql.schema.GraphQLOutputType;
import graphql.schema.GraphQLScalarType;
import graphql.schema.GraphQLSchema;
import graphql.schema.GraphQLType;
import graphql.schema.GraphQLTypeReference;
import org.apache.commons.collections.CollectionUtils;
import org.apache.commons.lang3.StringUtils;
import org.apache.commons.lang3.tuple.Pair;
import org.locationtech.jts.geom.Coordinate;
import org.locationtech.jts.geom.Envelope;
import org.locationtech.jts.geom.LineString;
import org.opentripplanner.api.common.Message;
import org.opentripplanner.api.model.AbsoluteDirection;
import org.opentripplanner.api.model.Itinerary;
import org.opentripplanner.api.model.Leg;
import org.opentripplanner.api.model.Place;
import org.opentripplanner.api.model.RelativeDirection;
import org.opentripplanner.api.model.TripPlan;
import org.opentripplanner.api.model.VertexType;
import org.opentripplanner.api.model.WalkStep;
import org.opentripplanner.ext.transmodelapi.mapping.TransmodelMappingUtil;
import org.opentripplanner.ext.transmodelapi.model.TransmodelPlaceType;
import org.opentripplanner.ext.transmodelapi.model.MonoOrMultiModalStation;
import org.opentripplanner.ext.transmodelapi.model.TransmodelTransportSubmode;
import org.opentripplanner.ext.transmodelapi.model.TripTimeShortHelper;
import org.opentripplanner.ext.transmodelapi.model.scalars.DateScalarFactory;
import org.opentripplanner.ext.transmodelapi.model.scalars.DateTimeScalarFactory;
import org.opentripplanner.ext.transmodelapi.model.scalars.LocalTimeScalarFactory;
import org.opentripplanner.ext.transmodelapi.model.scalars.TimeScalarFactory;
import org.opentripplanner.gtfs.GtfsLibrary;
import org.opentripplanner.index.model.StopTimesInPattern;
import org.opentripplanner.index.model.TripTimeShort;
import org.opentripplanner.model.Agency;
import org.opentripplanner.model.FeedScopedId;
import org.opentripplanner.model.Notice;
import org.opentripplanner.model.Operator;
import org.opentripplanner.model.Route;
import org.opentripplanner.model.Station;
import org.opentripplanner.model.Stop;
import org.opentripplanner.model.StopCollection;
import org.opentripplanner.model.Transfer;
import org.opentripplanner.model.Trip;
import org.opentripplanner.model.TripPattern;
import org.opentripplanner.model.calendar.ServiceDate;
import org.opentripplanner.routing.alertpatch.Alert;
import org.opentripplanner.routing.alertpatch.AlertPatch;
import org.opentripplanner.routing.alertpatch.AlertUrl;
import org.opentripplanner.routing.alertpatch.StopCondition;
import org.opentripplanner.routing.bike_park.BikePark;
import org.opentripplanner.routing.bike_rental.BikeRentalStation;
import org.opentripplanner.routing.bike_rental.BikeRentalStationService;
import org.opentripplanner.routing.core.OptimizeType;
import org.opentripplanner.routing.core.RoutingRequest;
import org.opentripplanner.routing.core.TraverseMode;
import org.opentripplanner.routing.error.VertexNotFoundException;
import org.opentripplanner.routing.graph.Graph;
import org.opentripplanner.routing.graph.GraphIndex;
import org.opentripplanner.routing.services.AlertPatchService;
import org.opentripplanner.routing.trippattern.RealTimeState;
import org.opentripplanner.routing.vertextype.TransitStopVertex;
import org.opentripplanner.util.PolylineEncoder;
import org.opentripplanner.util.ResourceBundleSingleton;
import org.opentripplanner.util.TranslatedString;
import org.opentripplanner.util.model.EncodedPolylineBean;
import org.slf4j.Logger;
import org.slf4j.LoggerFactory;

import java.util.AbstractMap;
import java.util.ArrayList;
import java.util.Arrays;
import java.util.BitSet;
import java.util.Collection;
import java.util.Collections;
import java.util.Comparator;
import java.util.Date;
import java.util.HashSet;
import java.util.List;
import java.util.Map;
import java.util.Objects;
import java.util.Set;
import java.util.function.Function;
import java.util.stream.Collectors;
import java.util.stream.Stream;

import static java.util.Collections.emptyList;
import static org.opentripplanner.model.StopPattern.PICKDROP_COORDINATE_WITH_DRIVER;
import static org.opentripplanner.model.StopPattern.PICKDROP_NONE;

/**
 * Schema definition for the Transmodel GraphQL API.
 * <p>
 * Currently a simplified version of the IndexGraphQLSchema, with gtfs terminology replaced with corresponding terms from Transmodel.
 */
public class TransmodelIndexGraphQLSchema {
    private static final Logger LOG = LoggerFactory.getLogger(TransmodelIndexGraphQLSchema.class);

    private static GraphQLEnumType wheelchairBoardingEnum = GraphQLEnumType.newEnum()
            .name("WheelchairBoarding")
            .value("noInformation", 0, "There is no accessibility information for the stopPlace/quay.")
            .value("possible", 1, "Boarding wheelchair-accessible serviceJourneys is possible at this stopPlace/quay.")
            .value("notPossible", 2, "Wheelchair boarding/alighting is not possible at this stop.")
            .build();

    private static GraphQLEnumType interchangeWeightingEnum = GraphQLEnumType.newEnum()
            .name("InterchangeWeighting")
            .value("preferredInterchange", 2, "Highest priority interchange.")
            .value("recommendedInterchange", 1, "Second highest priority interchange.")
            .value("interchangeAllowed",0, "Third highest priority interchange.")
            .value("noInterchange", -1, "Interchange not allowed.")
            .build();

    private static GraphQLEnumType bikesAllowedEnum = GraphQLEnumType.newEnum()
            .name("BikesAllowed")
            .value("noInformation", 0, "There is no bike information for the trip.")
            .value("allowed", 1, "The vehicle being used on this particular trip can accommodate at least one bicycle.")
            .value("notAllowed", 2, "No bicycles are allowed on this trip.")
            .build();

    private static GraphQLEnumType reportTypeEnum = GraphQLEnumType.newEnum()
            .name("ReportType") //SIRI - ReportTypeEnumeration
            .value("general", "general", "Indicates a general info-message that should not affect trip.")
            .value("incident", "incident", "Indicates an incident that may affect trip.")
            .build();

    private static GraphQLEnumType severityEnum = GraphQLEnumType.newEnum()
            .name("Severity") //SIRI - SeverityEnumeration
            .value("noImpact", "noImpact", "Situation has no impact on trips.")
            .value("slight", "slight", "Situation has a small impact on trips.")
            .value("normal", "normal", "Situation has an impact on trips (default).")
            .value("severe", "severe", "Situation has a severe impact on trips.")
            .build();

    /* TODO OTP2 - StopCondition does not exist yet
    private static GraphQLEnumType stopConditionEnum = GraphQLEnumType.newEnum()
            .name("StopCondition") //SIRI - RoutePointTypeEnumeration
            .value("destination", StopCondition.DESTINATION, "Situation applies when stop is the destination of the leg.")
            .value("startPoint", StopCondition.START_POINT, "Situation applies when stop is the startpoint of the leg.")
            .value("exceptionalStop", StopCondition.EXCEPTIONAL_STOP, "Situation applies when transfering to another leg at the stop.")
            .value("notStopping", StopCondition.NOT_STOPPING, "Situation applies when passing the stop, without stopping.")
            .value("requestStop", StopCondition.REQUEST_STOP, "Situation applies when at the stop, and the stop requires a request to stop.")
            .build();
     */

    private static GraphQLEnumType realtimeStateEnum = GraphQLEnumType.newEnum()
            .name("RealtimeState")
            .value("scheduled", RealTimeState.SCHEDULED, "The service journey information comes from the regular time table, i.e. no real-time update has been applied.")
            .value("updated", RealTimeState.UPDATED, "The service journey information has been updated, but the journey pattern stayed the same as the journey pattern of the scheduled service journey.")
            .value("canceled", RealTimeState.CANCELED, "The service journey has been canceled by a real-time update.")
            .value("Added", RealTimeState.ADDED, "The service journey has been added using a real-time update, i.e. the service journey was not present in the regular time table.")
            .value("modified", RealTimeState.MODIFIED, "The service journey information has been updated and resulted in a different journey pattern compared to the journey pattern of the scheduled service journey.")
            .build();

    private static GraphQLEnumType vertexTypeEnum = GraphQLEnumType.newEnum()
            .name("VertexType")
            .value("normal", VertexType.NORMAL)
            .value("transit", VertexType.TRANSIT)
            .value("bikePark", VertexType.BIKEPARK)
            .value("bikeShare", VertexType.BIKESHARE)
            //TODO QL: .value("parkAndRide", VertexType.PARKANDRIDE)
            .build();

    /* TODO QL
    private static GraphQLEnumType serviceAlterationEnum = GraphQLEnumType.newEnum()
            .name("ServiceAlteration")
            .value("planned", Trip.ServiceAlteration.planned)
            .value("cancellation", Trip.ServiceAlteration.cancellation)
            .value("extraJourney", Trip.ServiceAlteration.extraJourney)
            .build();
    */

    private static GraphQLEnumType modeEnum = GraphQLEnumType.newEnum()
            .name("Mode")
            .value("air", TraverseMode.AIRPLANE)
            .value("bicycle", TraverseMode.BICYCLE)
            .value("bus", TraverseMode.BUS)
            .value("cableway", TraverseMode.CABLE_CAR)
            .value("water", TraverseMode.FERRY)
            .value("funicular", TraverseMode.FUNICULAR)
            .value("lift", TraverseMode.GONDOLA)
            .value("rail", TraverseMode.RAIL)
            .value("metro", TraverseMode.SUBWAY)
            .value("tram", TraverseMode.TRAM)
            .value("coach", TraverseMode.BUS).description("NOT IMPLEMENTED")
            .value("transit", TraverseMode.TRANSIT, "Any for of public transportation")
            .value("foot", TraverseMode.WALK)
            .value("car", TraverseMode.CAR)
            // TODO OTP2 - Car park no added
            // .value("car_park", TraverseMode.CAR_PARK, "Combine with foot and transit for park and ride.")
            // .value("car_dropoff", TraverseMode.CAR_DROPOFF, "Combine with foot and transit for kiss and ride.")
            // .value("car_pickup", TraverseMode.CAR_PICKUP, "Combine with foot and transit for ride and kiss.")
            .build();

    private static GraphQLEnumType transportModeEnum = GraphQLEnumType.newEnum()
            .name("TransportMode")
            .value("air", TraverseMode.AIRPLANE)
            .value("bus", TraverseMode.BUS)
            .value("cableway", TraverseMode.CABLE_CAR)
            .value("water", TraverseMode.FERRY)
            .value("funicular", TraverseMode.FUNICULAR)
            .value("lift", TraverseMode.GONDOLA)
            .value("rail", TraverseMode.RAIL)
            .value("metro", TraverseMode.SUBWAY)
            .value("tram", TraverseMode.TRAM)
            .value("coach", TraverseMode.BUS).description("NOT IMPLEMENTED")
            .value("unknown", "unknown")
            .build();

    private static GraphQLEnumType relativeDirectionEnum = GraphQLEnumType.newEnum()
            .name("RelativeDirection")
            .value("depart", RelativeDirection.DEPART)
            .value("hardLeft", RelativeDirection.HARD_LEFT)
            .value("left", RelativeDirection.LEFT)
            .value("slightlyLeft", RelativeDirection.SLIGHTLY_LEFT)
            .value("continue", RelativeDirection.CONTINUE)
            .value("slightlyRight", RelativeDirection.SLIGHTLY_RIGHT)
            .value("right", RelativeDirection.RIGHT)
            .value("hardRight", RelativeDirection.HARD_RIGHT)
            .value("circleClockwise", RelativeDirection.CIRCLE_CLOCKWISE)
            .value("circleCounterclockwise", RelativeDirection.CIRCLE_COUNTERCLOCKWISE)
            .value("elevator", RelativeDirection.ELEVATOR)
            .value("uturnLeft", RelativeDirection.UTURN_LEFT)
            .value("uturnRight", RelativeDirection.UTURN_RIGHT)
            .build();

    private static GraphQLEnumType absoluteDirectionEnum = GraphQLEnumType.newEnum()
            .name("AbsoluteDirection")
            .value("north", AbsoluteDirection.NORTH)
            .value("northeast", AbsoluteDirection.NORTHEAST)
            .value("east", AbsoluteDirection.EAST)
            .value("southeast", AbsoluteDirection.SOUTHEAST)
            .value("south", AbsoluteDirection.SOUTH)
            .value("southwest", AbsoluteDirection.SOUTHWEST)
            .value("west", AbsoluteDirection.WEST)
            .value("northwest", AbsoluteDirection.NORTHWEST)
            .build();

    private static GraphQLEnumType localeEnum = GraphQLEnumType.newEnum()
            .name("Locale")
            .value("no", "no")
            .value("us", "us")
            .build();

    private static GraphQLEnumType multiModalModeEnum = GraphQLEnumType.newEnum()
             .name("MultiModalMode")
             .value("parent", "parent", "Multi modal parent stop places without their mono modal children.")
             .value("child", "child", "Only mono modal children stop places, not their multi modal parent stop")
             .value("all", "all", "Both multiModal parents and their mono modal child stop places.")
             .build();

    /*
    private static GraphQLEnumType stopTypeEnum = GraphQLEnumType.newEnum()
            .name("StopType")
            .value("regular", Stop.stopTypeEnumeration.REGULAR)
            .value("flexible_area", Stop.stopTypeEnumeration.FLEXIBLE_AREA)
            .build();

*/
    private static GraphQLEnumType transportSubmode = TransmodelIndexGraphQLSchema.createEnum("TransportSubmode", TransmodelTransportSubmode.values(), (t -> t.getValue()));
    /*

    private static GraphQLEnumType flexibleLineTypeEnum = TransmodelIndexGraphQLSchema.createEnum("FlexibleLineType", Route.FlexibleRouteTypeEnum.values(), (t -> t.name()));

    private static GraphQLEnumType flexibleServiceTypeEnum = TransmodelIndexGraphQLSchema.createEnum("FlexibleServiceType", Trip.FlexibleTripTypeEnum.values(), (t -> t.name()));

    private static GraphQLEnumType purchaseMomentEnum = TransmodelIndexGraphQLSchema.createEnum("PurchaseMoment", BookingArrangement.PurchaseMomentEnum.values(), (t -> t.name()));

    private static GraphQLEnumType purchaseWhenEnum = TransmodelIndexGraphQLSchema.createEnum("PurchaseWhen", BookingArrangement.PurchaseWhenEnum.values(), (t -> t.name()));

    private static GraphQLEnumType bookingAccessEnum = TransmodelIndexGraphQLSchema.createEnum("BookingAccess", BookingArrangement.BookingAccessEnum.values(), (t -> t.name()));

    private static GraphQLEnumType bookingMethodEnum = TransmodelIndexGraphQLSchema.createEnum("BookingMethod", BookingArrangement.BookingMethodEnum.values(), (t -> t.name()));
*/

    private static <T extends Enum> GraphQLEnumType createEnum(String name, T[] values, Function<T, String> mapping) {
        GraphQLEnumType.Builder enumBuilder = GraphQLEnumType.newEnum().name(name);
        Arrays.stream(values).forEach(type -> enumBuilder.value(mapping.apply(type), type));
        return enumBuilder.build();
    }


    private static GraphQLEnumType filterPlaceTypeEnum = GraphQLEnumType.newEnum()
            .name("FilterPlaceType")
            .value("quay", TransmodelPlaceType.QUAY, "Quay")
            .value("stopPlace", TransmodelPlaceType.STOP_PLACE, "StopPlace")
            .value("bicycleRent", TransmodelPlaceType.BICYCLE_RENT, "Bicycle rent stations")
            .value("bikePark",TransmodelPlaceType.BIKE_PARK, "Bike parks")
            .value("carPark", TransmodelPlaceType.CAR_PARK, "Car parks")
            .build();

    private static GraphQLEnumType optimisationMethodEnum = GraphQLEnumType.newEnum()
            .name("OptimisationMethod")
            .value("quick", OptimizeType.QUICK)
            .value("safe", OptimizeType.SAFE)
            .value("flat", OptimizeType.FLAT)
            .value("greenways", OptimizeType.GREENWAYS)
            .value("triangle", OptimizeType.TRIANGLE)
            .value("transfers", OptimizeType.TRANSFERS)
            .build();

    private static GraphQLEnumType directionTypeEnum = GraphQLEnumType.newEnum()
            .name("DirectionType")
            .value("unknown",-1)
            .value("outbound", 0)
            .value("inbound", 1)
            .value("clockwise", 2)
            .value("anticlockwise", 3)
            .build();

    private GraphQLOutputType noticeType = new GraphQLTypeReference("Notice");

    private GraphQLOutputType organisationType = new GraphQLTypeReference("Organisation");

    private GraphQLOutputType authorityType = new GraphQLTypeReference("Authority");

    private GraphQLOutputType operatorType = new GraphQLTypeReference("Operator");

    private GraphQLOutputType ptSituationElementType = new GraphQLTypeReference("PtSituationElement");

    private GraphQLOutputType bikeRentalStationType = new GraphQLTypeReference("BikeRentalStation");

    private GraphQLOutputType bikeParkType = new GraphQLTypeReference("BikePark");

    // private GraphQLOutputType carParkType = new GraphQLTypeReference("CarPark");

    private GraphQLOutputType journeyPatternType = new GraphQLTypeReference("JourneyPattern");

    private GraphQLOutputType lineType = new GraphQLTypeReference("Line");

    private GraphQLOutputType tariffZoneType = new GraphQLTypeReference("TariffZone");

    private GraphQLOutputType timetabledPassingTimeType = new GraphQLTypeReference("TimetabledPassingTime");

    private GraphQLOutputType estimatedCallType = new GraphQLTypeReference("EstimatedCall");

    private GraphQLOutputType stopPlaceType = new GraphQLTypeReference("StopPlace");

    private GraphQLOutputType quayType = new GraphQLTypeReference("Quay");

    private GraphQLOutputType serviceJourneyType = new GraphQLTypeReference("ServiceJourney");

    private GraphQLOutputType quayAtDistance = new GraphQLTypeReference("QuayAtDistance");

    private GraphQLOutputType multilingualStringType = new GraphQLTypeReference("TranslatedString");

    private GraphQLOutputType placeAtDistanceType = new GraphQLTypeReference("PlaceAtDistance");

    private GraphQLOutputType bookingArrangementType = new GraphQLTypeReference("BookingArrangement");

    private GraphQLOutputType contactType = new GraphQLTypeReference("Contact");

    private GraphQLInputObjectType locationType;

    private GraphQLObjectType keyValueType;

    //private GraphQLObjectType brandingType;

    private GraphQLObjectType linkGeometryType;

    private GraphQLObjectType queryType;

    private GraphQLOutputType routingParametersType = new GraphQLTypeReference("RoutingParameters");

    private GraphQLOutputType tripType = new GraphQLTypeReference("Trip");

    private GraphQLOutputType interchangeType = new GraphQLTypeReference("interchange");
    private TransmodelMappingUtil mappingUtil;

    private TripTimeShortHelper tripTimeShortHelper;
    private String fixedAgencyId;

    private GraphQLScalarType dateTimeScalar;
    private GraphQLObjectType timeType;
    private GraphQLScalarType dateScalar;
    private GraphQLObjectType destinationDisplayType;
    private GraphQLScalarType localTimeScalar;

    public GraphQLSchema indexSchema;

    private GraphIndex index;

    private Relay relay = new Relay();


    private GraphQLInterfaceType placeInterface = GraphQLInterfaceType.newInterface()
            .name("PlaceInterface")
            .description("Interface for places, i.e. quays, stop places, parks")
            .field(GraphQLFieldDefinition.newFieldDefinition()
                    .name("id")
                    .type(new GraphQLNonNull(Scalars.GraphQLID))
                    .build())
            .field(GraphQLFieldDefinition.newFieldDefinition()
                    .name("latitude")
                    .type(Scalars.GraphQLFloat)
                    .build())
            .field(GraphQLFieldDefinition.newFieldDefinition()
                    .name("longitude")
                    .type(Scalars.GraphQLFloat)
                    .build())
            .typeResolver(typeResolutionEnvironment -> {
                    Object o=typeResolutionEnvironment.getObject();

                    // TODO OTP2 - Add support for Station, osv

                    if (o instanceof Stop) {
                        return (GraphQLObjectType) quayType;
                    }
                    if (o instanceof BikeRentalStation) {
                        return (GraphQLObjectType) bikeRentalStationType;
                    }
                    if (o instanceof BikePark) {
                        return (GraphQLObjectType) bikeParkType;
                    }
                    //if (o instanceof CarPark) {
                    //    return (GraphQLObjectType) carParkType;
                    //}
                    return null;
            }
            ).build();

    private Agency getAgency(String agencyId) {
        //xxx what if there are duplicate agency ids?
        //now we return the first
        for (Map<String, Agency> feedAgencies : index.agenciesForFeedId.values()) {
            if (feedAgencies.get(agencyId) != null) {
                return feedAgencies.get(agencyId);
            }
        }
        return null;
    }

    @SuppressWarnings("unchecked")
    public TransmodelIndexGraphQLSchema(Graph graph) {
        index = graph.index;
        RoutingRequest defaultRoutingRequest = getDefaultRoutingRequest();
        String fixedAgencyIdPropValue = System.getProperty("transmodel.graphql.api.agency.id");
        if (!StringUtils.isEmpty(fixedAgencyIdPropValue)) {
            fixedAgencyId = fixedAgencyIdPropValue;
            LOG.info("Starting Transmodel GraphQL Schema with fixed AgencyID:'" + fixedAgencyId +
                    "'. All FeedScopedIds in API will be assumed to belong to this agency.");
        }

        mappingUtil = new TransmodelMappingUtil(fixedAgencyId, index.graph.getTimeZone());
        tripTimeShortHelper = new TripTimeShortHelper(index);
        dateTimeScalar = DateTimeScalarFactory.createMillisecondsSinceEpochAsDateTimeStringScalar(index.graph.getTimeZone());
        timeType = TimeScalarFactory.createSecondsSinceMidnightAsTimeObject();
        dateScalar = DateScalarFactory.createSecondsSinceEpochAsDateStringScalar(index.graph.getTimeZone());
        localTimeScalar = LocalTimeScalarFactory.createLocalTimeScalar();

        GraphQLInputObjectType coordinateInputType = GraphQLInputObjectType.newInputObject()
                .name("InputCoordinates")
                .description("Input type for coordinates in the WGS84 system")
                .field(GraphQLInputObjectField.newInputObjectField()
                        .name("latitude")
                        .description("The latitude of the place.")
                        .type(new GraphQLNonNull(Scalars.GraphQLFloat))
                        .build())
                .field(GraphQLInputObjectField.newInputObjectField()
                        .name("longitude")
                        .description("The longitude of the place.")
                        .type(new GraphQLNonNull(Scalars.GraphQLFloat))
                        .build())
                .build();

        interchangeType = GraphQLObjectType.newObject()
                .name("Interchange")
                .field(GraphQLFieldDefinition.newFieldDefinition()
                        .name("staySeated")
                        .description("Time that the trip departs. NOT IMPLEMENTED")
                        .type(Scalars.GraphQLBoolean)
                        .dataFetcher(environment -> false)
                        .build())
                .field(GraphQLFieldDefinition.newFieldDefinition()
                        .name("guaranteed")
                        .description("Time that the trip departs. NOT IMPLEMENTED")
                        .type(Scalars.GraphQLBoolean)
                        .dataFetcher(environment -> false)
                        .build())
                .field(GraphQLFieldDefinition.newFieldDefinition()
                        .name("FromLine")
                        .type(lineType)
                        .dataFetcher(environment -> ((Transfer) environment.getSource()).getFromRoute())
                        .build())
                .field(GraphQLFieldDefinition.newFieldDefinition()
                        .name("ToLine")
                        .type(lineType)
                        .dataFetcher(environment -> ((Transfer) environment.getSource()).getToRoute())
                        .build())
                .field(GraphQLFieldDefinition.newFieldDefinition()
                        .name("FromServiceJourney")
                        .type(serviceJourneyType)
                        .dataFetcher(environment -> ((Transfer) environment.getSource()).getFromTrip())
                        .build())
                .field(GraphQLFieldDefinition.newFieldDefinition()
                        .name("ToServiceJourney")
                        .type(serviceJourneyType)
                        .dataFetcher(environment -> ((Transfer) environment.getSource()).getToTrip())
                        .build())
                .build();

        keyValueType = GraphQLObjectType.newObject()
                .name("KeyValue")
                .field(GraphQLFieldDefinition.newFieldDefinition()
                        .name("key")
                        .description("Identifier of value.")
                        .type(Scalars.GraphQLString)
                        .dataFetcher(environment -> null)
                        .build())
                .field(GraphQLFieldDefinition.newFieldDefinition()
                        .name("value")
                        .description("The actual value")
                        .type(Scalars.GraphQLString)
                        .dataFetcher(environment -> null)
                        .build())
                .field(GraphQLFieldDefinition.newFieldDefinition()
                        .name("typeOfKey")
                        .description("Identifier of type of key")
                        .type(Scalars.GraphQLString)
                        .dataFetcher(environment -> null)
                        .build())
                .build();


        /*
        brandingType = GraphQLObjectType.newObject()
                .name("Branding")
                .field(GraphQLFieldDefinition.newFieldDefinition()
                        .name("id")
                        .type(Scalars.GraphQLString)
                        .dataFetcher(
                                environment -> ((Branding) environment.getSource()).getId().getId())
                        .build())
                .field(GraphQLFieldDefinition.newFieldDefinition()
                        .name("name")
                        .description("Full name to be used for branding.")
                        .type(Scalars.GraphQLString)
                        .dataFetcher(environment -> ((Branding) environment.getSource()).getName())
                        .build())
                .field(GraphQLFieldDefinition.newFieldDefinition()
                        .name("description")
                        .description("Description of branding.")
                        .type(Scalars.GraphQLString)
                        .dataFetcher(environment -> ((Branding) environment.getSource()).getDescription())
                        .build())
                .field(GraphQLFieldDefinition.newFieldDefinition()
                        .name("url")
                        .description("URL to be used for branding")
                        .type(Scalars.GraphQLString)
                        .dataFetcher(environment -> ((Branding) environment.getSource()).getUrl())
                        .build())
                .field(GraphQLFieldDefinition.newFieldDefinition()
                        .name("image")
                        .description("URL to an image be used for branding")
                        .type(Scalars.GraphQLString)
                        .dataFetcher(environment -> ((Branding) environment.getSource()).getImage())
                        .build())
                .build();
         */

        contactType = GraphQLObjectType.newObject()
                              .name("Contact")
                              .field(GraphQLFieldDefinition.newFieldDefinition()
                                             .name("contactPerson")
                                             .description("Name of person to contact")
                                             .type(Scalars.GraphQLString)//
                                             .build())
                              .field(GraphQLFieldDefinition.newFieldDefinition()
                                             .name("email")
                                             .description("Email adress for contact")
                                             .type(Scalars.GraphQLString)//
                                             .build())
                              .field(GraphQLFieldDefinition.newFieldDefinition()
                                             .name("url")
                                             .description("Url for contact")
                                             .type(Scalars.GraphQLString)//
                                             .build())
                              .field(GraphQLFieldDefinition.newFieldDefinition()
                                             .name("phone")
                                             .description("Phone number for contact")
                                             .type(Scalars.GraphQLString)//
                                             .build())
                              .field(GraphQLFieldDefinition.newFieldDefinition()
                                             .name("furtherDetails")
                                             .description("Textual description of how to get in contact")
                                             .type(Scalars.GraphQLString)//
                                             .build())
                              .build();


        bookingArrangementType = GraphQLObjectType.newObject()
                                         .name("BookingArrangement")
            /*
                                         .field(GraphQLFieldDefinition.newFieldDefinition()
                                                        .name("bookingAccess")
                                                        .description("Who has access to book service?")
                                                        .type(bookingAccessEnum)
                                                        .build())
             */
                                         .field(GraphQLFieldDefinition.newFieldDefinition()
                                                        .name("bookingMethods")
                                                        .description("How should service be booked?")
                                                        .type(Scalars.GraphQLString)
                                                        .build())
            /*
                                         .field(GraphQLFieldDefinition.newFieldDefinition()
                                                        .name("bookWhen")
                                                        .description("When should service be booked?")
                                                        .type(purchaseWhenEnum)
                                                        .build())
             */
                                         .field(GraphQLFieldDefinition.newFieldDefinition()
                                                        .name("latestBookingTime")
                                                        .description("Latest time service can be booked. ISO 8601 timestamp")
                                                        .type(localTimeScalar)
                                                        .build())
                                         .field(GraphQLFieldDefinition.newFieldDefinition()
                                                        .name("minimumBookingPeriod")
                                                        .description("Minimum period in advance service can be booked as a ISO 8601 duration")
                                                        .type(Scalars.GraphQLString)
                                                        .build())
                                         .field(GraphQLFieldDefinition.newFieldDefinition()
                                                        .name("bookingNote")
                                                        .description("Textual description of booking arrangement for service")
                                                        .type(Scalars.GraphQLString)
                                                        .build())
                /*
                                         .field(GraphQLFieldDefinition.newFieldDefinition()
                                                        .name("buyWhen")
                                                        .description("When should ticket be purchased?")
                                                        .type(new GraphQLList(purchaseMomentEnum))
                                                        .build())

                 */
                                         .field(GraphQLFieldDefinition.newFieldDefinition()
                                                        .name("bookingContact")
                                                        .description("Who should ticket be contacted for booking")
                                                        .type(contactType)
                                                        .build())
                                         .build();

        destinationDisplayType = GraphQLObjectType.newObject()
                .name("DestinationDisplay")
                .description("An advertised destination of a specific journey pattern, usually displayed on a head sign or at other on-board locations.")
                .field(GraphQLFieldDefinition.newFieldDefinition()
                        .name("frontText")
                        .description("Name of destination to show on front of vehicle.")
                        .type(Scalars.GraphQLString)
                        .dataFetcher(environment -> environment.getSource())
                        .build())
                .build();


        locationType = GraphQLInputObjectType.newInputObject()
                .name("Location")
                .description("Input format for specifying a location through either a place reference (id), coordinates or both. If both place and coordinates are provided the place ref will be used if found, coordinates will only be used if place is not known.")
                .field(GraphQLInputObjectField.newInputObjectField()
                        .name("name")
                        .description("The name of the location. This is pass-through information"
                                + "and is not used in routing.")
                        .type(Scalars.GraphQLString)
                        .build())
                .field(GraphQLInputObjectField.newInputObjectField()
                        .name("place")
                        .description("The id of an element in the OTP model. Currently supports"
                                + " Quay, StopPlace, multimodal StopPlace, and GroupOfStopPlaces.")
                        .type(Scalars.GraphQLString)
                        .build())
                .field(GraphQLInputObjectField.newInputObjectField()
                        .name("coordinates")
                        .description("Coordinates for the location. This can be used alone or as"
                                + " fallback if the place id is not found.")
                        .type(coordinateInputType)
                        .build())
                .build();

        linkGeometryType = GraphQLObjectType.newObject()
                .name("PointsOnLink")
                .description("A list of coordinates encoded as a polyline string (see http://code.google.com/apis/maps/documentation/polylinealgorithm.html)")
                .field(GraphQLFieldDefinition.newFieldDefinition()
                        .name("length")
                        .description("The number of points in the string")
                        .type(Scalars.GraphQLInt)
                        .dataFetcher(environment -> ((EncodedPolylineBean) environment.getSource()).getLength())
                        .build())
                .field(GraphQLFieldDefinition.newFieldDefinition()
                        .name("points")
                        .description("The encoded points of the polyline. Be aware that the string could contain escape characters that need to be accounted for. " +
                                "(https://www.freeformatter.com/javascript-escape.html)")
                        .type(Scalars.GraphQLString)
                        .dataFetcher(environment -> ((EncodedPolylineBean) environment.getSource()).getPoints())
                        .build())
                .build();


        createPlanType();


        GraphQLInputObjectType preferredInputType = GraphQLInputObjectType.newInputObject()
                .name("InputPreferred")
                .description("Preferences for trip search.")
                .field(GraphQLInputObjectField.newInputObjectField()
                        .name("lines")
                        .description("Set of ids of lines preferred by user.")
                        .type(new GraphQLList(Scalars.GraphQLString))
                        .defaultValue(new ArrayList<>())
                        .build())
                .field(GraphQLInputObjectField.newInputObjectField()
                        .name("authorities")
                        .description("Set of ids of authorities preferred by user.")
                        .type(new GraphQLList(Scalars.GraphQLString))
                        .defaultValue(new ArrayList<>())
                        .build())
                .field(GraphQLInputObjectField.newInputObjectField()
                        .name("organisations")
                        .description("Deprecated! Use 'authorities' instead.")
                        .type(new GraphQLList(Scalars.GraphQLString))
                        .defaultValue(new ArrayList<>())
                        .build())
                .field(GraphQLInputObjectField.newInputObjectField()
                        .name("otherThanPreferredLinesPenalty")
                        .description("Penalty added for using a line that is not preferred if user has set any line as preferred. In number of seconds that user is willing to wait for preferred line.")
                        .type(Scalars.GraphQLInt)
                        .defaultValue(defaultRoutingRequest.otherThanPreferredRoutesPenalty)
                        .build())
                .build();

        GraphQLInputObjectType unpreferredInputType = GraphQLInputObjectType.newInputObject()
                .name("InputUnpreferred")
                .description("Negative preferences for trip search. Unpreferred elements may still be used in suggested trips if alternatives are not desirable, see InputBanned for hard limitations.")
                .field(GraphQLInputObjectField.newInputObjectField()
                        .name("lines")
                        .description("Set of ids of lines user prefers not to use.")
                        .type(new GraphQLList(Scalars.GraphQLString))
                        .defaultValue(new ArrayList<>())
                        .build())
                .field(GraphQLInputObjectField.newInputObjectField()
                        .name("authorities")
                        .description("Set of ids of authorities user prefers not to use.")
                        .type(new GraphQLList(Scalars.GraphQLString))
                        .defaultValue(new ArrayList<>())
                        .build())
                .field(GraphQLInputObjectField.newInputObjectField()
                        .name("organisations")
                        .description("Deprecated! Use 'authorities' instead.")
                        .type(new GraphQLList(Scalars.GraphQLString))
                        .defaultValue(new ArrayList<>())
                        .build())
                .build();

        GraphQLInputObjectType bannedInputType = GraphQLInputObjectType.newInputObject()
                .name("InputBanned")
                .description("Filter trips by disallowing trip patterns involving certain elements")
                .field(GraphQLInputObjectField.newInputObjectField()
                        .name("lines")
                        .description("Set of ids for lines that should not be used")
                        .type(new GraphQLList(Scalars.GraphQLString))
                        .defaultValue(new ArrayList<>())
                        .build())
                .field(GraphQLInputObjectField.newInputObjectField()
                        .name("authorities")
                        .description("Set of ids for authorities that should not be used")
                        .defaultValue(new ArrayList<>())
                        .type(new GraphQLList(Scalars.GraphQLString))
                        .build())
                .field(GraphQLInputObjectField.newInputObjectField()
                        .name("organisations")
                        .description("Deprecated! Use 'authorities' instead.")
                        .defaultValue(new ArrayList<>())
                        .type(new GraphQLList(Scalars.GraphQLString))
                        .build())
                // TODO trip ids (serviceJourneys) are expected on format AgencyId:trip-id[:stop ordinal:stop ordinal..] and thus will not work with serviceJourney ids containing ':'.
                // Need to subclass GraphQLPlanner if this field is to be supported
//                                                         .field(GraphQLInputObjectField.newInputObjectField()
//                                                                        .name("serviceJourneys")
//                                                                        .description("Do not use certain named serviceJourneys")
//                                                                        .type(new GraphQLList(Scalars.GraphQLString))
//                                                                        .build())
                .field(GraphQLInputObjectField.newInputObjectField()
                        .name("quays")
                        .description("Set of ids of quays that should not be allowed for boarding or alighting. Trip patterns that travel through the quay will still be permitted.")
                        .type(new GraphQLList(Scalars.GraphQLString))
                        .defaultValue(new ArrayList<>())
                        .build())
                .field(GraphQLInputObjectField.newInputObjectField()
                        .name("quaysHard")
                        .description("Set of ids of quays that should not be allowed for boarding, alighting or traveling thorugh.")
                        .type(new GraphQLList(Scalars.GraphQLString))
                        .defaultValue(new ArrayList<>())
                        .build())
                .field(GraphQLInputObjectField.newInputObjectField()
                        .name("serviceJourneys")
                        .description("Set of ids of service journeys that should not be used.")
                        .type(new GraphQLList(Scalars.GraphQLString))
                        .defaultValue(new ArrayList<>())
                        .build())
                .build();

        GraphQLInputObjectType whiteListedInputType = GraphQLInputObjectType.newInputObject()
                .name("InputWhiteListed")
                .description("Filter trips by only allowing trip patterns involving certain elements. If both lines and authorities are specificed, only one must be valid for each trip to be used.")
                .field(GraphQLInputObjectField.newInputObjectField()
                        .name("lines")
                        .description("Set of ids for lines that should be used")
                        .type(new GraphQLList(Scalars.GraphQLString))
                        .build())
                .field(GraphQLInputObjectField.newInputObjectField()
                        .name("authorities")
                        .description("Set of ids for authorities that should be used")
                        .type(new GraphQLList(Scalars.GraphQLString))
                        .build())
                .field(GraphQLInputObjectField.newInputObjectField()
                        .name("organisations")
                        .description("Deprecated! Use 'authorities' instead.")
                        .type(new GraphQLList(Scalars.GraphQLString))
                        .build())
                .build();

        GraphQLInputObjectType transportSubmodeFilterInputType = GraphQLInputObjectType.newInputObject()
                .name("TransportSubmodeFilter")
                .description("Filter trips by allowing only certain transport submodes per mode.")
                .field(GraphQLInputObjectField.newInputObjectField()
                        .name("transportMode")
                        .description("Set of ids for lines that should be used")
                        .type(new GraphQLNonNull(transportModeEnum))
                        .build())
                .field(GraphQLInputObjectField.newInputObjectField()
                        .name("transportSubmodes")
                        .description("Set of transport submodes allowed for transport mode.")
                        .type(new GraphQLNonNull(new GraphQLList(transportSubmode)))
                        .build())
                 .build();


        GraphQLFieldDefinition tripFieldType = GraphQLFieldDefinition.newFieldDefinition()
                .name("trip")
                .description("Input type for executing a travel search for a trip between two locations. Returns trip patterns describing suggested alternatives for the trip.")
                .type(tripType)
                .argument(GraphQLArgument.newArgument()
                        .description("Date and time for the earliest time the user is willing to start the journey (if arriveBy=false/not set) or the latest acceptable time of arriving (arriveBy=true). Defaults to now")
                        .name("dateTime")
                        .type(dateTimeScalar)
                        .build())
                .argument(GraphQLArgument.newArgument()
                        .name("from")
                        .description("The start location")
                        .type(new GraphQLNonNull(locationType))
                        .build())
                .argument(GraphQLArgument.newArgument()
                        .name("to")
                        .description("The end location")
                        .type(new GraphQLNonNull(locationType))
                        .build())
                .argument(GraphQLArgument.newArgument()
                        .name("wheelchair")
                        .description("Whether the trip must be wheelchair accessible.")
                        .type(Scalars.GraphQLBoolean)
                        .defaultValue(defaultRoutingRequest.wheelchairAccessible)
                        .build())
                .argument(GraphQLArgument.newArgument()
                        .name("numTripPatterns")
                        .description("The maximum number of trip patterns to return.")
                        .defaultValue(defaultRoutingRequest.numItineraries)
                        .type(Scalars.GraphQLInt)
                        .build())
                .argument(GraphQLArgument.newArgument()
                        .name("maximumWalkDistance")
                        .description("DEPRECATED - Use maxPreTransitWalkDistance/maxTransferWalkDistance instead. " +
                                "The maximum distance (in meters) the user is willing to walk. Note that trip patterns with " +
                                "longer walking distances will be penalized, but not altogether disallowed. Maximum allowed value is 15000 m")
                        .defaultValue(defaultRoutingRequest.maxWalkDistance)
                        .type(Scalars.GraphQLFloat)
                        .build())
                .argument(GraphQLArgument.newArgument()
                        .name("maxTransferWalkDistance")
                        .description("The maximum walk distance allowed for transfers.")
                        .defaultValue(defaultRoutingRequest.maxTransferWalkDistance)
                        .type(Scalars.GraphQLFloat)
                        .build())
                .argument(GraphQLArgument.newArgument()
                        .name("walkSpeed")
                        .description("The maximum walk speed along streets, in meters per second")
                        .type(Scalars.GraphQLFloat)
                        .defaultValue(defaultRoutingRequest.walkSpeed)
                        .build())
                .argument(GraphQLArgument.newArgument()
                        .name("bikeSpeed")
                        .description("The maximum bike speed along streets, in meters per second")
                        .type(Scalars.GraphQLFloat)
                        .defaultValue(defaultRoutingRequest.bikeSpeed)
                        .build())
                .argument(GraphQLArgument.newArgument()
                        .name("optimisationMethod")
                        .description("The set of characteristics that the user wants to optimise for -- defaults to " + reverseMapEnumVal(optimisationMethodEnum, defaultRoutingRequest.optimize))
                        .type(optimisationMethodEnum)
                        .defaultValue(defaultRoutingRequest.optimize)
                        .build())
                .argument(GraphQLArgument.newArgument()
                        .name("arriveBy")
                        .description("Whether the trip should depart at dateTime (false, the default), or arrive at dateTime.")
                        .type(Scalars.GraphQLBoolean)
                        .defaultValue(defaultRoutingRequest.arriveBy)
                        .build())
                .argument(GraphQLArgument.newArgument()
                        .name("vias")
                        .description("An ordered list of intermediate locations to be visited.")
                        .type(new GraphQLList(locationType))
                        .build())
                .argument(GraphQLArgument.newArgument()
                        .name("preferred")
                        .description("Parameters for indicating authorities or lines that preferably should be used in trip patters. A cost is applied to boarding nonpreferred authorities or lines (otherThanPreferredRoutesPenalty).")
                        .type(preferredInputType)
                        .build())
                .argument(GraphQLArgument.newArgument()
                        .name("unpreferred")
                        .description("Parameters for indicating authorities or lines that preferably should not be used in trip patters. A cost is applied to boarding nonpreferred authorities or lines (otherThanPreferredRoutesPenalty).")
                        .type(unpreferredInputType)
                        .build())
                .argument(GraphQLArgument.newArgument()
                        .name("banned")
                        .description("Banned")
                        .description("Parameters for indicating authorities, lines or quays not be used in the trip patterns")
                        .type(bannedInputType)
                        .build())
                .argument(GraphQLArgument.newArgument()
                        .name("whiteListed")
                        .description("Whitelisted")
                        .description("Parameters for indicating the only authorities, lines or quays to be used in the trip patterns")
                        .type(whiteListedInputType)
                        .build())
                .argument(GraphQLArgument.newArgument()
                        .name("transferPenalty")
                        .description("An extra penalty added on transfers (i.e. all boardings except the first one). The transferPenalty is used when a user requests even less transfers. In the latter case, we don't actually optimise for fewest transfers, as this can lead to absurd results. Consider a trip in New York from Grand Army Plaza (the one in Brooklyn) to Kalustyan's at noon. The true lowest transfers trip pattern is to wait until midnight, when the 4 train runs local the whole way. The actual fastest trip pattern is the 2/3 to the 4/5 at Nevins to the 6 at Union Square, which takes half an hour. Even someone optimise for fewest transfers doesn't want to wait until midnight. Maybe they would be willing to walk to 7th Ave and take the Q to Union Square, then transfer to the 6. If this takes less than transferPenalty seconds, then that's what we'll return.")
                        .type(Scalars.GraphQLInt)
                        .defaultValue(defaultRoutingRequest.transferPenalty)
                        .build())
                .argument(GraphQLArgument.newArgument()
                        .name("modes")
                        .description("The set of modes that a user is willing to use. Defaults to " + reverseMapEnumVals(modeEnum, defaultRoutingRequest.modes.getModes()))
                        .type(new GraphQLList(modeEnum))
                        .defaultValue(defaultRoutingRequest.modes.getModes())
                        .build())
                .argument(GraphQLArgument.newArgument()
                         .name("transportSubmodes")
                         .description("Optional set of allowed submodes per transport mode provided in 'modes'. If at least one submode is set for a transport mode all submodes not set will be disregarded. Note that transportMode must also be included in 'modes' for the submodes to be allowed")
                         .type(new GraphQLList(transportSubmodeFilterInputType))
                         .defaultValue(new ArrayList<>())
                         .build())
                .argument(GraphQLArgument.newArgument()
                        .name("allowBikeRental")
                        .description("Is bike rental allowed?")
                        .type(Scalars.GraphQLBoolean)
                        .defaultValue(defaultRoutingRequest.allowBikeRental)
                        .build())
                .argument(GraphQLArgument.newArgument()
                        .name("minimumTransferTime")
                        .description("A global minimum transfer time (in seconds) that specifies the minimum amount of time that must pass between exiting one public transport vehicle and boarding another. This time is in addition to time it might take to walk between stops.")
                        .type(Scalars.GraphQLInt)
                        .defaultValue(defaultRoutingRequest.transferSlack)
                        .build())
                .argument(GraphQLArgument.newArgument()
                        .name("maximumTransfers")
                        .description("Maximum number of transfers")
                        .type(Scalars.GraphQLInt)
                        .defaultValue(defaultRoutingRequest.maxTransfers)
                        .build())
                .argument(GraphQLArgument.newArgument()
                        .name("ignoreRealtimeUpdates")
                        .description("When true, realtime updates are ignored during this search.")
                        .type(Scalars.GraphQLBoolean)
                        .defaultValue(defaultRoutingRequest.ignoreRealtimeUpdates)
                        .build())
                /*
                .argument(GraphQLArgument.newArgument()
                        .name("includePlannedCancellations")
                        .description("When true, service journeys cancelled in scheduled route data will be included during this search.")
                        .type(Scalars.GraphQLBoolean)
                        .defaultValue(defaultRoutingRequest.includePlannedCancellations)
                        .build())
                .argument(GraphQLArgument.newArgument()
                        .name("ignoreInterchanges")
                        .description("DEPRECATED - For debugging only. Ignores interchanges defined in timetable data.")
                        .type(Scalars.GraphQLBoolean)
                        .defaultValue(defaultRoutingRequest.ignoreInterchanges)
                        .build())
                 */
                .argument(GraphQLArgument.newArgument()
                        .name("locale")
                        .type(localeEnum)
                        .defaultValue("no")
                        .build())
                .argument(GraphQLArgument.newArgument()
                        .name("compactLegsByReversedSearch")
                        .description("DEPRECATED - NO EFFECT IN OTP2")
                        .type(Scalars.GraphQLBoolean)
                        .defaultValue(false)
                        .build())
                .argument(GraphQLArgument.newArgument()
                        .name("reverseOptimizeOnTheFly")
                        .description("DEPRECATED - NO EFFECT IN OTP2.")
                        .type(Scalars.GraphQLBoolean)
                        .defaultValue(false)
                        .build())
                .argument(GraphQLArgument.newArgument()
                        .name("maxPreTransitTime")
                        .description("Maximum time for the ride part of \"kiss and ride\" and \"ride and kiss\".")
                        .type(Scalars.GraphQLInt)
                        .defaultValue(defaultRoutingRequest.maxPreTransitTime)
                        .build())
                /*
                .argument(GraphQLArgument.newArgument()
                        .name("preTransitReluctance")
                        .description("How much worse driving before and after transit is than riding on transit. Applies to ride and kiss, kiss and ride and park and ride.")
                        .type(Scalars.GraphQLFloat)
                        .defaultValue(defaultRoutingRequest.preTransitReluctance)
                        .build())
                */
                .argument(GraphQLArgument.newArgument()
                        .name("maxPreTransitWalkDistance")
                        .description("Max walk distance for access/egress legs. NOT IMPLEMENTED")
                        .type(Scalars.GraphQLFloat)
                        .build())
                .argument(GraphQLArgument.newArgument()
                        .name("useFlex")
                        .type(Scalars.GraphQLBoolean)
                        .description("NOT IMPLEMENTED")
                        .build())
                /*
                .argument(GraphQLArgument.newArgument()
                        .name("banFirstServiceJourneysFromReuseNo")
                        .description("How many service journeys used in a tripPatterns should be banned from inclusion in successive tripPatterns. Counting from start of tripPattern.")
                        .type(Scalars.GraphQLInt)
                        .defaultValue(defaultRoutingRequest.banFirstTripsFromReuseNo)
                        .build())
                 */
                .argument(GraphQLArgument.newArgument()
                        .name("walkReluctance")
                        .description("Walk cost is multiplied by this value. This is the main parameter to use for limiting walking.")
                        .type(Scalars.GraphQLFloat)
                        .defaultValue(defaultRoutingRequest.walkReluctance)
                        .build())
                /*
                .argument(GraphQLArgument.newArgument()
                        .name("ignoreMinimumBookingPeriod")
                        .description("Ignore the MinimumBookingPeriod defined on the ServiceJourney and allow itineraries to start immediately after the current time.")
                        .type(Scalars.GraphQLBoolean)
                        .defaultValue(defaultRoutingRequest.ignoreDrtAdvanceBookMin)
                        .build())
                .argument(GraphQLArgument.newArgument()
                        .name("transitDistanceReluctance")
                        .description("The extra cost per meter that is travelled by transit. This is a cost point peter meter, so it should in most\n" +
                                "cases be a very small fraction. The purpose of assigning a cost to distance is often because it correlates with\n" +
                                "fare prices and you want to avoid situations where you take detours or travel back again even if it is\n" +
                                "technically faster. Setting this value to 0 turns off the feature altogether.")
                        .type(Scalars.GraphQLFloat)
                        .defaultValue(defaultRoutingRequest.transitDistanceReluctance)
                        .build())
                */
                .dataFetcher(environment -> new TransmodelGraphQLPlanner(mappingUtil).plan(environment)
                )
                .build();

        noticeType = GraphQLObjectType.newObject()
                .name("Notice")
                .field(GraphQLFieldDefinition.newFieldDefinition()
                        .name("id")
                        .type(Scalars.GraphQLString)
                        .dataFetcher(
                                environment -> ((Notice) environment.getSource()).getId())
                        .build())
                .field(GraphQLFieldDefinition.newFieldDefinition()
                        .name("text")
                        .type(Scalars.GraphQLString)
                        .dataFetcher(
                                environment -> ((Notice) environment.getSource()).getText())
                        .build())
                .field(GraphQLFieldDefinition.newFieldDefinition()
                        .name("publicCode")
                        .type(Scalars.GraphQLString)
                        .dataFetcher(
                                environment -> ((Notice) environment.getSource()).getPublicCode())
                        .build())
                .build();

        tariffZoneType = GraphQLObjectType.newObject()
                .name("TariffZone")
                .field(GraphQLFieldDefinition.newFieldDefinition()
                        .name("id")
                        .type(Scalars.GraphQLString)
                        .dataFetcher(e -> "NOT IMPLEMENTED")
                        .build())
                .field(GraphQLFieldDefinition.newFieldDefinition()
                        .name("name")
                        .type(Scalars.GraphQLString)
                        .dataFetcher(e -> "NOT IMPLEMENTED")
                        .build())
                .build();

        multilingualStringType = GraphQLObjectType.newObject()
                .name("MultilingualString")
                .description("Text with language")
                .field(GraphQLFieldDefinition.newFieldDefinition()
                        .name("value")
                        .type(Scalars.GraphQLString)
                        .dataFetcher(environment -> ((Map.Entry<String, String>) environment.getSource()).getValue())
                        .build())
                .field(GraphQLFieldDefinition.newFieldDefinition()
                        .name("language")
                        .type(Scalars.GraphQLString)
                        .dataFetcher(environment -> ((Map.Entry<String, String>) environment.getSource()).getKey())
                        .build())
                .build();

        GraphQLObjectType validityPeriodType = GraphQLObjectType.newObject()
                .name("ValidityPeriod")
                .field(GraphQLFieldDefinition.newFieldDefinition()
                        .name("startTime")
                        .type(dateTimeScalar)
                        .description("Start of validity period")
                        .dataFetcher(environment -> {
                            Pair<Long, Long> period = environment.getSource();
                            return period != null ? period.getLeft() : null;
                        })
                        .build())
                .field(GraphQLFieldDefinition.newFieldDefinition()
                        .name("endTime")
                        .type(dateTimeScalar)
                        .description("End of validity period")
                        .dataFetcher(environment -> {
                            Pair<Long, Long> period = environment.getSource();
                            return period != null ? period.getRight() : null;
                        })
                        .build())
                .build();


        GraphQLObjectType infoLinkType = GraphQLObjectType.newObject()
                .name("infoLink")
                .field(GraphQLFieldDefinition.newFieldDefinition()
                        .name("uri")
                        .type(Scalars.GraphQLString)
                        .description("URI")
                        .dataFetcher(environment -> {
                            AlertUrl source = environment.getSource();
                            return source.uri;
                        })
                        .build())
                .field(GraphQLFieldDefinition.newFieldDefinition()
                        .name("label")
                        .type(Scalars.GraphQLString)
                        .description("Label")
                        .dataFetcher(environment -> {
                            AlertUrl source = environment.getSource();
                            return source.label;
                        })
                        .build())
                .build();

        ptSituationElementType = GraphQLObjectType.newObject()
                .name("PtSituationElement")
                .description("Simple public transport situation element")
                .field(GraphQLFieldDefinition.newFieldDefinition()
                        .name("id")
                        .type(new GraphQLNonNull(Scalars.GraphQLID))
                        .dataFetcher(environment -> relay.toGlobalId(
                                ptSituationElementType.getName(), ((AlertPatch) environment.getSource()).getId()))
                        .build())
                .field(GraphQLFieldDefinition.newFieldDefinition()
                        .name("authority")
                        .type(authorityType)
                        .description("Get affected authority for this situation element")
                        .dataFetcher(environment -> getAgency(((AlertPatch) environment.getSource()).getAgency()))
                        .build())
                .field(GraphQLFieldDefinition.newFieldDefinition()
                        .name("organisation")
                        .deprecate("Use 'authority' instead.")
                        .type(organisationType)
                        .dataFetcher(environment -> getAgency(((AlertPatch) environment.getSource()).getAgency()))
                        .build())
                .field(GraphQLFieldDefinition.newFieldDefinition()
                        .name("lines")
                        .type(new GraphQLNonNull(new GraphQLList(lineType)))
                        .dataFetcher(environment -> wrapInListUnlessNull(index.routeForId.get(((AlertPatch) environment.getSource()).getRoute())))
                        .build())
                .field(GraphQLFieldDefinition.newFieldDefinition()
                        .name("serviceJourneys")
                        .type(new GraphQLNonNull(new GraphQLList(serviceJourneyType)))
                        .dataFetcher(environment -> wrapInListUnlessNull(index.tripForId.get(((AlertPatch) environment.getSource()).getTrip())))
                        .build())
                .field(GraphQLFieldDefinition.newFieldDefinition()
                        .name("quays")
                        .type(new GraphQLNonNull(new GraphQLList(quayType)))
                        .dataFetcher(environment ->
                                wrapInListUnlessNull(index.stopForId.get(((AlertPatch) environment.getSource()).getStop()))
                        )
                        .build())
                /*
                .field(GraphQLFieldDefinition.newFieldDefinition()
                        .name("stopPlaces")
                        .type(new GraphQLNonNull(new GraphQLList(stopPlaceType)))
                        .dataFetcher(environment ->
                                wrapInListUnlessNull(index.stationForId.get(((AlertPatch) environment.getSource()).getStop()))
                        )
                        .build())
                .field(GraphQLFieldDefinition.newFieldDefinition()
                        .name("journeyPatterns")
                        .description("Get all journey patterns for this situation element")
                        .type(new GraphQLNonNull(new GraphQLList(journeyPatternType)))
                        .dataFetcher(environment -> ((AlertPatch) environment.getSource()).getTripPatterns())
                        .build())
                 */
                .field(GraphQLFieldDefinition.newFieldDefinition()
                        .name("summary")
                        .type(new GraphQLNonNull(new GraphQLList(new GraphQLNonNull(multilingualStringType))))
                        .description("Summary of situation in all different translations available")
                        .dataFetcher(environment -> {
                            AlertPatch alertPatch = environment.getSource();
                            Alert alert = alertPatch.getAlert();
                            if (alert.alertHeaderText instanceof TranslatedString) {
                                return ((TranslatedString) alert.alertHeaderText).getTranslations();
                            } else if (alert.alertHeaderText != null) {
                                return Arrays.asList(new AbstractMap.SimpleEntry<>(null, alert.alertHeaderText.toString()));
                            } else {
                                return emptyList();
                            }
                        })
                        .build())
                .field(GraphQLFieldDefinition.newFieldDefinition()
                        .name("description")
                        .type(new GraphQLNonNull(new GraphQLList(new GraphQLNonNull(multilingualStringType))))
                        .description("Description of situation in all different translations available")
                        .dataFetcher(environment -> {
                            AlertPatch alertPatch = environment.getSource();
                            Alert alert = alertPatch.getAlert();
                            if (alert.alertDescriptionText instanceof TranslatedString) {
                                return ((TranslatedString) alert.alertDescriptionText).getTranslations();
                            } else if (alert.alertDescriptionText != null) {
                                return Arrays.asList(new AbstractMap.SimpleEntry<>(null, alert.alertDescriptionText.toString()));
                            } else {
                                return emptyList();
                            }
                        })
                        .build())
                .field(GraphQLFieldDefinition.newFieldDefinition()
                        .name("detail")
                        .type(new GraphQLNonNull(new GraphQLList(new GraphQLNonNull(multilingualStringType))))
                        .description("Details of situation in all different translations available")
                        .deprecate("Not allowed according to profile. Use ´advice´ instead.")
                        .dataFetcher(environment -> {
                            AlertPatch alertPatch = environment.getSource();
                            Alert alert = alertPatch.getAlert();
                            if (alert.alertDetailText instanceof TranslatedString) {
                                return ((TranslatedString) alert.alertDetailText).getTranslations();
                            } else if (alert.alertDetailText != null) {
                                return Arrays.asList(new AbstractMap.SimpleEntry<>(null, alert.alertDetailText.toString()));
                            } else {
                                return emptyList();
                            }
                        })
                        .build())
                /*
                .field(GraphQLFieldDefinition.newFieldDefinition()
                        .name("advice")
                        .type(new GraphQLNonNull(new GraphQLList(new GraphQLNonNull(multilingualStringType))))
                        .description("Advice of situation in all different translations available")
                        .dataFetcher(environment -> {
                            AlertPatch alertPatch = environment.getSource();
                            Alert alert = alertPatch.getAlert();
                            if (alert.alertAdviceText instanceof TranslatedString) {
                                return ((TranslatedString) alert.alertAdviceText).getTranslations();
                            } else if (alert.alertAdviceText != null) {
                                return Arrays.asList(new AbstractMap.SimpleEntry<>(null, alert.alertAdviceText.toString()));
                            } else {
                                return emptyList();
                            }
                        })
                        .build())
                 */
                .field(GraphQLFieldDefinition.newFieldDefinition()
                        .name("infoLink")
                        .type(Scalars.GraphQLString)
                        .deprecate("Use the attribute infoLinks instead.")
                        .description("Url with more information")
                        .dataFetcher(environment -> ((AlertPatch) environment.getSource()).getAlert().alertUrl)
                        .build())
                .field(GraphQLFieldDefinition.newFieldDefinition()
                        .name("infoLinks")
                        .type(new GraphQLList(infoLinkType))
                        .description("Optional links to more information.")
                        .dataFetcher(environment -> null)
                        .build())
                .field(GraphQLFieldDefinition.newFieldDefinition()
                        .name("validityPeriod")
                        .type(validityPeriodType)
                        .description("Period this situation is in effect")
                        .dataFetcher(environment -> {
                            Alert alert = ((AlertPatch) environment.getSource()).getAlert();
                            Long startTime = alert.effectiveStartDate != null ? alert.effectiveStartDate.getTime() : null;
                            Long endTime = alert.effectiveEndDate != null ? alert.effectiveEndDate.getTime() : null;
                            return Pair.of(startTime, endTime);
                        })
                        .build())
                .field(GraphQLFieldDefinition.newFieldDefinition()
                    .name("reportType")
                    .type(reportTypeEnum)
                    .description("ReportType of this situation")
                    .dataFetcher(environment -> ((AlertPatch) environment.getSource()).getAlert().alertType)
                    .build())
                /*
                .field(GraphQLFieldDefinition.newFieldDefinition()
                        .name("stopConditions")
                        .type(new GraphQLNonNull(new GraphQLList(stopConditionEnum)))
                        .deprecate("Temporary attribute used for data-verification.")
                        .description("StopConditions of this situation")
                        .dataFetcher(environment -> ((AlertPatch) environment.getSource()).getStopConditions())
                        .build())
                */
                .field(GraphQLFieldDefinition.newFieldDefinition()
                        .name("situationNumber")
                        .type(Scalars.GraphQLString)
                        .description("Operator's internal id for this situation")
                        .dataFetcher(environment -> null)
                        .build())
                /*
                .field(GraphQLFieldDefinition.newFieldDefinition()
                        .name("severity")
                        .type(severityEnum)
                        .description("Severity of this situation ")
                        .dataFetcher(environment -> ((AlertPatch) environment.getSource()).getAlert().severity)
                        .build())
                 */
                .field(GraphQLFieldDefinition.newFieldDefinition()
                        .name("reportAuthority")
                        .type(authorityType)
                        .description("Authority that reported this situation")
                        .deprecate("Not yet officially supported. May be removed or renamed.")
                        .dataFetcher(environment -> getAgency(((AlertPatch) environment.getSource()).getFeedId()))
                        .build())
                .build();


        quayAtDistance = GraphQLObjectType.newObject()
                .name("QuayAtDistance")
                .field(GraphQLFieldDefinition.newFieldDefinition()
                        .name("id")
                        .type(new GraphQLNonNull(Scalars.GraphQLID))
                        .dataFetcher(environment -> relay.toGlobalId(quayAtDistance.getName(),
                                Integer.toString(((GraphIndex.StopAndDistance) environment.getSource()).distance) + ";" +
                                        mappingUtil.toIdString(((GraphIndex.StopAndDistance) environment.getSource()).stop.getId())))
                        .build())
                .field(GraphQLFieldDefinition.newFieldDefinition()
                        .name("quay")
                        .type(quayType)
                        .dataFetcher(environment -> ((GraphIndex.StopAndDistance) environment.getSource()).stop)
                        .build())
                .field(GraphQLFieldDefinition.newFieldDefinition()
                        .name("distance")
                        .type(Scalars.GraphQLInt)
                        .dataFetcher(environment -> ((GraphIndex.StopAndDistance) environment.getSource()).distance)
                        .build())
                .build();

        placeAtDistanceType = GraphQLObjectType.newObject()
                .name("PlaceAtDistance")
                .field(GraphQLFieldDefinition.newFieldDefinition()
                        .name("id")
                        .type(new GraphQLNonNull(Scalars.GraphQLID))
                        .deprecate("Id is not referable or meaningful and will be removed")
                        .dataFetcher(environment -> relay.toGlobalId(placeAtDistanceType.getName(), "N/A"))
                        .build())
                /*
                .field(GraphQLFieldDefinition.newFieldDefinition()
                        .name("place")
                        .type(placeInterface)
                        .dataFetcher(environment -> ((GraphIndex.PlaceAndDistance) environment.getSource()).place)
                        .build())
                .field(GraphQLFieldDefinition.newFieldDefinition()
                        .name("distance")
                        .type(Scalars.GraphQLInt)
                        .dataFetcher(environment -> ((GraphIndex.PlaceAndDistance) environment.getSource()).distance)
                        .build())
                 */
                .build();

        stopPlaceType = GraphQLObjectType.newObject()
                .name("StopPlace")
                .description("Named place where public transport may be accessed. May be a building complex (e.g. a station) or an on-street location.")
                .withInterface(placeInterface)
                .field(GraphQLFieldDefinition.newFieldDefinition()
                        .name("id")
                        .type(new GraphQLNonNull(Scalars.GraphQLID))
                        .dataFetcher(environment ->
                                mappingUtil.toIdString(((MonoOrMultiModalStation) environment.getSource()).getId()))
                        .build())
                .field(GraphQLFieldDefinition.newFieldDefinition()
                        .name("name")
                        .type(new GraphQLNonNull(Scalars.GraphQLString))
                        .build())
                .field(GraphQLFieldDefinition.newFieldDefinition()
                        .name("latitude")
                        .type(Scalars.GraphQLFloat)
                        .dataFetcher(environment -> (((MonoOrMultiModalStation) environment.getSource()).getLat()))
                        .build())
                .field(GraphQLFieldDefinition.newFieldDefinition()
                        .name("longitude")
                        .type(Scalars.GraphQLFloat)
                        .dataFetcher(environment -> (((MonoOrMultiModalStation) environment.getSource()).getLon()))
                        .build())
                .field(GraphQLFieldDefinition.newFieldDefinition()
                        .name("description")
                        .type(Scalars.GraphQLString)
                        .dataFetcher(environment -> (((MonoOrMultiModalStation) environment.getSource()).getDescription()))
                        .build())
                .field(GraphQLFieldDefinition.newFieldDefinition()
                        .name("wheelchairBoarding")
                        .description("Whether this stop place is suitable for wheelchair boarding.")
                        .type(wheelchairBoardingEnum)
                        .build())
                .field(GraphQLFieldDefinition.newFieldDefinition()
                        .name("weighting")
                        .description("Relative weighting of this stop with regards to interchanges. NOT IMPLEMENTED")
                        .type(interchangeWeightingEnum)
                        .dataFetcher(environment -> 0)
                        .build())
                .field(GraphQLFieldDefinition.newFieldDefinition()
                        .name("tariffZones")
                        .type(new GraphQLNonNull(new GraphQLList(tariffZoneType)))
                        .description("NOT IMPLEMENTED")
                        .dataFetcher(environment -> new ArrayList<>())
                        .build())
                .field(GraphQLFieldDefinition.newFieldDefinition()
                        .name("transportMode")
                        .description("The transport mode serviced by this stop place.  NOT IMPLEMENTED")
                        .type(transportModeEnum)
                        .dataFetcher(environment -> "unknown")
                        .build())
                .field(GraphQLFieldDefinition.newFieldDefinition()
                        .name("transportSubmode")
                        .description("The transport submode serviced by this stop place. NOT IMPLEMENTED")
                        .type(transportSubmode)
                        .dataFetcher(environment -> TransmodelTransportSubmode.UNDEFINED)
                        .build())
                /*
                .field(GraphQLFieldDefinition.newFieldDefinition()
                        .name("adjacentSites")
                        .description("This stop place's adjacent sites")
                        .type(new GraphQLList(Scalars.GraphQLString))
                        .dataFetcher(environment -> ((MonoOrMultiModalStation) environment.getSource()).getAdjacentSites())
                        .build())
                 */
                .field(GraphQLFieldDefinition.newFieldDefinition()
                        .name("timezone")
                        .type(new GraphQLNonNull(Scalars.GraphQLString))
                        .build())
                // TODO stopPlaceType?

                .field(GraphQLFieldDefinition.newFieldDefinition()
                        .name("quays")
                        .description("Returns all quays that are children of this stop place")
                        .type(new GraphQLList(quayType))
                        .argument(GraphQLArgument.newArgument()
                                .name("filterByInUse")
                                .description("If true only quays with at least one visiting line are included.")
                                .type(Scalars.GraphQLBoolean)
                                .defaultValue(Boolean.FALSE)
                                .build())
                        .dataFetcher(environment -> {
                            Collection<Stop> quays = ((MonoOrMultiModalStation) environment.getSource()).getChildStops();
                            if (Boolean.TRUE.equals(environment.getArgument("filterByInUse"))) {
                                quays=quays.stream().filter(stop ->  !index.getPatternsForStop(stop,true).isEmpty()).collect(Collectors.toList());
                            }
                            return quays;
                        })
                        .build())
                .field(GraphQLFieldDefinition.newFieldDefinition()
                        .name("parent")
                        .description("Returns parent stop for this stop")
                        .type(stopPlaceType)
                        .dataFetcher(
                            environment -> (
                                ((MonoOrMultiModalStation) environment.getSource())
                                    .getParentStation()
                            ))
                        .build())
                .field(GraphQLFieldDefinition.newFieldDefinition()
                        .name("estimatedCalls")
                        .description("List of visits to this stop place as part of vehicle journeys.")
                        .type(new GraphQLNonNull(new GraphQLList(estimatedCallType)))
                        .argument(GraphQLArgument.newArgument()
                                .name("startTime")
                                .type(dateTimeScalar)
                                .description("DateTime for when to fetch estimated calls from. Default value is current time")
                                .build())
                        .argument(GraphQLArgument.newArgument()
                                .name("timeRange")
                                .type(Scalars.GraphQLInt)
                                .defaultValue(24 * 60 * 60)
                                .build())
                        .argument(GraphQLArgument.newArgument()
                                .name("numberOfDepartures")
                                .description("Limit the total number of departures returned.")
                                .type(Scalars.GraphQLInt)
                                .defaultValue(5)
                                .build())
                        .argument(GraphQLArgument.newArgument()
                                .name("numberOfDeparturesPerLineAndDestinationDisplay")
                                .description("Limit the number of departures per line and destination display returned. The parameter is only applied " +
                                        "when the value is between 1 and 'numberOfDepartures'.")
                                .type(Scalars.GraphQLInt)
                                .build())
                        .argument(GraphQLArgument.newArgument()
                                .name("omitNonBoarding")
                                .type(Scalars.GraphQLBoolean)
                                .defaultValue(false)
                                .build())
                        .argument(GraphQLArgument.newArgument()
                                .name("whiteListed")
                                .description("Whitelisted")
                                .description("Parameters for indicating the only authorities and/or lines or quays to list estimatedCalls for")
                                .type(whiteListedInputType)
                                .build())
                        .dataFetcher(environment -> {
                            boolean omitNonBoarding = environment.getArgument("omitNonBoarding");
                            int numberOfDepartures = environment.getArgument("numberOfDepartures");
                            Integer departuresPerLineAndDestinationDisplay = environment.getArgument("numberOfDeparturesPerLineAndDestinationDisplay");
                            int timeRage = environment.getArgument("timeRange");

                            MonoOrMultiModalStation monoOrMultiModalStation = environment.getSource();

                            Set<String> authorityIds = new HashSet();
                            Set<FeedScopedId> lineIds = new HashSet();
                            Map<String, List<String>> whiteList = environment.getArgument("whiteListed");
                            if (whiteList != null) {
                                List<String> authorityIdList = whiteList.get("authorities");
                                if (authorityIdList != null) {
                                    authorityIds.addAll(authorityIdList);
                                }

                                List<String> lineIdList = whiteList.get("lines");
                                if (lineIdList != null) {
                                    lineIds.addAll(lineIdList.stream().map(id -> mappingUtil.fromIdString(id)).collect(Collectors.toSet()));
                                }
                            }

                            Long startTimeMs = environment.getArgument("startTime") == null ? 0l : environment.getArgument("startTime");
                            Long startTimeSeconds = startTimeMs / 1000;

                            return monoOrMultiModalStation.getChildStops()
                                    .stream()
                                    .flatMap(singleStop ->
                                            getTripTimesForStop(
                                                    singleStop,
                                                    startTimeSeconds,
                                                    timeRage,
                                                    omitNonBoarding,
                                                    numberOfDepartures,
                                                    departuresPerLineAndDestinationDisplay,
                                                    authorityIds,
                                                    lineIds
                                            )
                                    )
                                    .sorted(TripTimeShort.compareByDeparture())
                                    .distinct()
                                    .limit((long) numberOfDepartures)
                                    .collect(Collectors.toList());
                        })
                        .build())
                .build();

        quayType = GraphQLObjectType.newObject()
                .name("Quay")
                .description("A place such as platform, stance, or quayside where passengers have access to PT vehicles.")
                .withInterface(placeInterface)
                .field(GraphQLFieldDefinition.newFieldDefinition()
                        .name("id")
                        .type(new GraphQLNonNull(Scalars.GraphQLID))
                        .dataFetcher(environment ->
                                mappingUtil.toIdString(((Stop) environment.getSource()).getId()))
                        .build())
                .field(GraphQLFieldDefinition.newFieldDefinition()
                        .name("name")
                        .type(new GraphQLNonNull(Scalars.GraphQLString))
                        .build())
                .field(GraphQLFieldDefinition.newFieldDefinition()
                        .name("latitude")
                        .type(Scalars.GraphQLFloat)
                        .dataFetcher(environment -> (((Stop) environment.getSource()).getLat()))
                        .build())
                .field(GraphQLFieldDefinition.newFieldDefinition()
                        .name("longitude")
                        .type(Scalars.GraphQLFloat)
                        .dataFetcher(environment -> (((Stop) environment.getSource()).getLon()))
                        .build())
                .field(GraphQLFieldDefinition.newFieldDefinition()
                        .name("description")
                        .type(Scalars.GraphQLString)
                        .dataFetcher(environment -> (((Stop) environment.getSource()).getDescription()))
                        .build())
                .field(GraphQLFieldDefinition.newFieldDefinition()
                    .name("stopPlace")
                    .description("The stop place to which this quay belongs to.")
                    .type(stopPlaceType)
                    .dataFetcher(environment ->
                        {
                            Station station = ((Stop) environment.getSource()).getParentStation();
                            if (station != null) {
                                return new MonoOrMultiModalStation(
                                    station,
                                    graph.index.multiModalStationForStations.get(station));
                            } else {
                                return null;
                            }
                        }
                    )
                    .build())
                .field(GraphQLFieldDefinition.newFieldDefinition()
                        .name("wheelchairAccessible")
                        .type(wheelchairBoardingEnum)
                        .description("Whether this quay is suitable for wheelchair boarding.")
                        .build())
                .field(GraphQLFieldDefinition.newFieldDefinition()
                        .name("timezone")
                        .type(new GraphQLNonNull(Scalars.GraphQLString))
                        .build())
                .field(GraphQLFieldDefinition.newFieldDefinition()
                        .name("publicCode")
                        .type(Scalars.GraphQLString)
                        .description("Public code used to identify this quay within the stop place. For instance a platform code.")
                        .dataFetcher(environment -> (((Stop) environment.getSource()).getCode()))
                        .build())
                .field(GraphQLFieldDefinition.newFieldDefinition()
                        .name("lines")
                        .description("List of lines servicing this quay")
                        .type(new GraphQLNonNull(new GraphQLList(new GraphQLNonNull(lineType))))
                        .dataFetcher(environment -> index.getPatternsForStop(environment.getSource(),true)
                                .stream()
                                .map(pattern -> pattern.route)
                                .distinct()
                                .collect(Collectors.toList()))
                        .build())
                .field(GraphQLFieldDefinition.newFieldDefinition()
                        .name("journeyPatterns")
                        .description("List of journey patterns servicing this quay")
                        .type(new GraphQLNonNull(new GraphQLList(journeyPatternType)))
                        .dataFetcher(environment -> index.getPatternsForStop(environment.getSource(), true))
                        .build())
                .field(GraphQLFieldDefinition.newFieldDefinition()
                        .name("estimatedCalls")
                        .description("List of visits to this quay as part of vehicle journeys.")
                        .type(new GraphQLNonNull(new GraphQLList(estimatedCallType)))
                        .argument(GraphQLArgument.newArgument()
                                .name("startTime")
                                .type(dateTimeScalar)
                                .description("DateTime for when to fetch estimated calls from. Default value is current time")
                                .build())
                        .argument(GraphQLArgument.newArgument()
                                .name("timeRange")
                                .type(Scalars.GraphQLInt)
                                .defaultValue(24 * 60 * 60)
                                .build())
                        .argument(GraphQLArgument.newArgument()
                                .name("numberOfDepartures")
                                .description("Limit the total number of departures returned.")
                                .type(Scalars.GraphQLInt)
                                .defaultValue(5)
                                .build())
                        .argument(GraphQLArgument.newArgument()
                                .name("numberOfDeparturesPerLineAndDestinationDisplay")
                                .description("Limit the number of departures per line and destination display returned. The parameter is only applied " +
                                        "when the value is between 1 and 'numberOfDepartures'.")
                                .type(Scalars.GraphQLInt)
                                .build())
                        .argument(GraphQLArgument.newArgument()
                                .name("omitNonBoarding")
                                .type(Scalars.GraphQLBoolean)
                                .defaultValue(false)
                                .build())
                        .argument(GraphQLArgument.newArgument()
                                .name("whiteListed")
                                .description("Whitelisted")
                                .description("Parameters for indicating the only authorities and/or lines or quays to list estimatedCalls for")
                                .type(whiteListedInputType)
                                .build())
                        .dataFetcher(environment -> {
                            boolean omitNonBoarding = environment.getArgument("omitNonBoarding");
                            int numberOfDepartures = environment.getArgument("numberOfDepartures");
                            Integer departuresPerLineAndDestinationDisplay = environment.getArgument("numberOfDeparturesPerLineAndDestinationDisplay");
                            int timeRange = environment.getArgument("timeRange");
                            Stop stop = environment.getSource();

                            Set<String> authorityIds = new HashSet();
                            Set<FeedScopedId> lineIds = new HashSet();
                            Map<String, List<String>> whiteList = environment.getArgument("whiteListed");

                            if (whiteList != null) {
                                List<String> authorityIdList = whiteList.get("authorities");
                                if (authorityIdList != null) {
                                    authorityIds.addAll(authorityIdList);
                                }

                                List<String> lineIdList = whiteList.get("lines");
                                if (lineIdList != null) {
                                    lineIds.addAll(lineIdList.stream().map(id -> mappingUtil.fromIdString(id)).collect(Collectors.toSet()));
                                }
                            }

                            Long startTimeMs = environment.getArgument("startTime") == null ? 0l : environment.getArgument("startTime");
                            Long startTimeSeconds = startTimeMs / 1000;

                            return getTripTimesForStop(
                                    stop,
                                    startTimeSeconds,
                                    timeRange,
                                    omitNonBoarding,
                                    numberOfDepartures,
                                    departuresPerLineAndDestinationDisplay,
                                    authorityIds,
                                    lineIds
                            )
                                .sorted(TripTimeShort.compareByDeparture())
                                .distinct()
                                .limit((long)numberOfDepartures)
                                .collect(Collectors.toList());
                        })
                        .build())
                .field(GraphQLFieldDefinition.newFieldDefinition()
                        .name("situations")
                        .description("Get all situations active for the quay.")
                        .type(new GraphQLNonNull(new GraphQLList(ptSituationElementType)))
                    .dataFetcher(dataFetchingEnvironment -> graph.getSiriAlertPatchService()
                        .getStopPatches(dataFetchingEnvironment.getSource()))
                        .build())
                /*
                .field(GraphQLFieldDefinition.newFieldDefinition()
                        .name("stopType")
                        .type(stopTypeEnum)
                        .dataFetcher(environment -> (((Stop) environment.getSource()).getStopType()))
                        .build())
                .field(GraphQLFieldDefinition.newFieldDefinition()
                        .name("flexibleArea")
                        .description("Geometry for flexible area.")
                        .type(GeoJSONCoordinatesScalar.getGraphQGeoJSONCoordinatesScalar())
                        .dataFetcher(environment -> (((Stop) environment.getSource()).getArea() != null ? ((Stop) environment.getSource()).getArea().getCoordinates() : null))
                        .build())
                */
                .build();

        timetabledPassingTimeType = GraphQLObjectType.newObject()
                .name("TimetabledPassingTime")
                .description("Scheduled passing times. These are not affected by real time updates.")
                .field(GraphQLFieldDefinition.newFieldDefinition()
                        .name("quay")
                        .type(quayType)
                        .dataFetcher(environment -> index.stopForId
                                .get(((TripTimeShort) environment.getSource()).stopId))
                        .build())
                .field(GraphQLFieldDefinition.newFieldDefinition()
                        .name("arrival")
                        .type(timeType)
                        .description("Scheduled time of arrival at quay")
                        .dataFetcher(
                                environment -> ((TripTimeShort) environment.getSource()).scheduledArrival)
                        .build())
                .field(GraphQLFieldDefinition.newFieldDefinition()
                        .name("departure")
                        .type(timeType)
                        .description("Scheduled time of departure from quay")
                        .dataFetcher(
                                environment -> ((TripTimeShort) environment.getSource()).scheduledDeparture)
                        .build())
                .field(GraphQLFieldDefinition.newFieldDefinition()
                        .name("timingPoint")
                        .type(Scalars.GraphQLBoolean)
                        .description("Whether this is a timing point or not. Boarding and alighting is not allowed at timing points.")
                        .dataFetcher(environment -> ((TripTimeShort) environment.getSource()).timepoint)
                        .build())
                .field(GraphQLFieldDefinition.newFieldDefinition()
                        .name("forBoarding")
                        .type(Scalars.GraphQLBoolean)
                        .description("Whether vehicle may be boarded at quay.")
                        .dataFetcher(environment -> index.patternForTrip
                                .get(index.tripForId.get(((TripTimeShort) environment.getSource()).tripId))
                                .getBoardType(((TripTimeShort) environment.getSource()).stopIndex) != PICKDROP_NONE)
                        .build())
                .field(GraphQLFieldDefinition.newFieldDefinition()
                        .name("forAlighting")
                        .type(Scalars.GraphQLBoolean)
                        .description("Whether vehicle may be alighted at quay.")
                        .dataFetcher(environment -> index.patternForTrip
                                .get(index.tripForId.get(((TripTimeShort) environment.getSource()).tripId))
                                .getAlightType(((TripTimeShort) environment.getSource()).stopIndex) != PICKDROP_NONE)
                        .build())
                .field(GraphQLFieldDefinition.newFieldDefinition()
                        .name("requestStop")
                        .type(Scalars.GraphQLBoolean)
                        .description("Whether vehicle will only stop on request.")
                        .dataFetcher(environment -> index.patternForTrip
                                .get(index.tripForId.get(((TripTimeShort) environment.getSource()).tripId))
                                .getAlightType(((TripTimeShort) environment.getSource()).stopIndex) == PICKDROP_COORDINATE_WITH_DRIVER)
                        .build())
                .field(GraphQLFieldDefinition.newFieldDefinition()
                        .name("serviceJourney")
                        .type(serviceJourneyType)
                        .dataFetcher(environment -> index.tripForId
                                .get(((TripTimeShort) environment.getSource()).tripId))
                        .build())
                .field(GraphQLFieldDefinition.newFieldDefinition()
                        .name("destinationDisplay")
                        .type(destinationDisplayType)
                        .dataFetcher(environment -> ((TripTimeShort) environment.getSource()).headsign)
                        .build())
                .field(GraphQLFieldDefinition.newFieldDefinition()
                        .name("notices")
                        .type(new GraphQLNonNull(new GraphQLList(noticeType)))
                        .dataFetcher(environment -> {
                            TripTimeShort tripTimeShort = environment.getSource();
                            // TODO OTP2 - fix this
                            return null; //index.getNoticesByEntity(tripTimeShort.);
                        })
                        .build())
                .field(GraphQLFieldDefinition.newFieldDefinition()
                        .name("bookingArrangements")
                        .description("Booking arrangements for flexible service. NOT IMPLEMENTED")
                        .dataFetcher(environment ->  null)
                        .type(bookingArrangementType)
                        .build())
                .build();

        estimatedCallType = GraphQLObjectType.newObject()
                .name("EstimatedCall")
                .description("List of visits to quays as part of vehicle journeys. Updated with real time information where available")
                .field(GraphQLFieldDefinition.newFieldDefinition()
                        .name("quay")
                        .type(quayType)
                        .dataFetcher(environment -> index.stopForId
                                .get(((TripTimeShort) environment.getSource()).stopId))
                        .build())
                .field(GraphQLFieldDefinition.newFieldDefinition()
                               .name("aimedArrivalTime")
                               .description("Scheduled time of arrival at quay. Not affected by read time updated")
                               .type(dateTimeScalar)
                               .dataFetcher(
                                       environment -> 1000 * (((TripTimeShort) environment.getSource()).serviceDay +
                                                                      ((TripTimeShort) environment.getSource()).scheduledArrival))
                               .build())
                .field(GraphQLFieldDefinition.newFieldDefinition()
                               .name("expectedArrivalTime")
                               .type(dateTimeScalar)
                               .description("Expected time of arrival at quay. Updated with real time information if available. Will be null if an actualArrivalTime exists")
                               .dataFetcher(
                                       environment -> {
                                           TripTimeShort tripTimeShort = environment.getSource();
                                           return 1000 * (tripTimeShort.serviceDay +
                                                                  tripTimeShort.realtimeArrival);
                                       })
                               .build())
                .field(GraphQLFieldDefinition.newFieldDefinition()
                               .name("actualArrivalTime")
                               .type(dateTimeScalar)
                               .description("Actual time of arrival at quay. Updated from real time information if available. NOT IMPLEMENTED")
                               .dataFetcher(
                                       environment -> null)
                               .build())
                .field(GraphQLFieldDefinition.newFieldDefinition()
                               .name("aimedDepartureTime")
                               .description("Scheduled time of departure from quay. Not affected by read time updated")
                               .type(dateTimeScalar)
                               .dataFetcher(
                                       environment -> 1000 * (((TripTimeShort) environment.getSource()).serviceDay +
                                                                      ((TripTimeShort) environment.getSource()).scheduledDeparture))
                               .build())
                .field(GraphQLFieldDefinition.newFieldDefinition()
                               .name("expectedDepartureTime")
                               .type(dateTimeScalar)
                               .description("Expected time of departure from quay. Updated with real time information if available. Will be null if an actualDepartureTime exists")
                               .dataFetcher(
                                       environment -> {
                                           TripTimeShort tripTimeShort = environment.getSource();
                                           return 1000 * (tripTimeShort.serviceDay +
                                                                  tripTimeShort.realtimeDeparture);
                                       })
                               .build())
                .field(GraphQLFieldDefinition.newFieldDefinition()
                               .name("actualDepartureTime")
                               .type(dateTimeScalar)
                               .description("Actual time of departure from quay. Updated with real time information if available. NOT IMPLEMENTED")
                               .dataFetcher(
                                       environment -> null)
                               .build())
                .field(GraphQLFieldDefinition.newFieldDefinition()
                        .name("aimedArrival")
                        .deprecate("Use aimedArrivalTime")
                        .description("Scheduled time of arrival at quay. Not affected by read time updated")
                        .type(timeType)
                        .dataFetcher(
                                environment -> ((TripTimeShort) environment.getSource()).scheduledArrival)
                        .build())
                .field(GraphQLFieldDefinition.newFieldDefinition()
                        .name("expectedArrival")
                        .deprecate("Use expectedArrivalTime")
                        .type(timeType)
                        .description("Expected time of arrival at quay. Updated with real time information if available")
                        .dataFetcher(
                                environment -> ((TripTimeShort) environment.getSource()).realtimeArrival)
                        .build())
                .field(GraphQLFieldDefinition.newFieldDefinition()
                        .name("aimedDeparture")
                        .deprecate("Use aimedDepartureTime")
                        .description("Scheduled time of departure from quay. Not affected by read time updated")
                        .type(timeType)
                        .dataFetcher(
                                environment -> ((TripTimeShort) environment.getSource()).scheduledDeparture)
                        .build())
                .field(GraphQLFieldDefinition.newFieldDefinition()
                        .name("expectedDeparture")
                        .deprecate("Use expectedDepartureTime")
                        .type(timeType)
                        .description("Expected time of departure from quay. Updated with real time information if available")
                        .dataFetcher(
                                environment -> ((TripTimeShort) environment.getSource()).realtimeDeparture)
                        .build())
                .field(GraphQLFieldDefinition.newFieldDefinition()
                        .name("timingPoint")
                        .type(Scalars.GraphQLBoolean)
                        .description("Whether this is a timing point or not. Boarding and alighting is not allowed at timing points.")
                        .dataFetcher(environment -> ((TripTimeShort) environment.getSource()).timepoint)
                        .build())
                .field(GraphQLFieldDefinition.newFieldDefinition()
                        .name("realtime")
                        .type(Scalars.GraphQLBoolean)
                        .description("Whether this call has been updated with real time information.")
                        .dataFetcher(environment -> ((TripTimeShort) environment.getSource()).realtime)
                        .build())
                /*
                .field(GraphQLFieldDefinition.newFieldDefinition()
                        .name("predictionInaccurate")
                        .type(Scalars.GraphQLBoolean)
                        .description("Whether the updated estimates are expected to be inaccurate.")
                        .dataFetcher(environment -> ((TripTimeShort) environment.getSource()).predictionInaccurate)
                        .build())
                 */
                .field(GraphQLFieldDefinition.newFieldDefinition()
                        .name("realtimeState")
                        .type(realtimeStateEnum)
                        .dataFetcher(environment -> ((TripTimeShort) environment.getSource()).realtimeState)
                        .build())
                .field(GraphQLFieldDefinition.newFieldDefinition()
                    .name("forBoarding")
                    .type(Scalars.GraphQLBoolean)
                    .description("Whether vehicle may be boarded at quay.")
<<<<<<< HEAD
                    .dataFetcher(environment ->
                        index.patternForTrip
                            .get(index.tripForId.get(((TripTimeShort) environment.getSource()).tripId))
                            .getBoardType(((TripTimeShort) environment.getSource()).stopIndex) != PICKDROP_NONE
                    )
=======
                    .dataFetcher(environment -> {
                        if (((TripTimeShort) environment.getSource()).pickupType >= 0) {
                            //Realtime-updated
                            return ((TripTimeShort) environment.getSource()).pickupType != PICKDROP_NONE;
                        }
                        return index.patternForTrip
                            .get(index.tripForId.get(((TripTimeShort) environment.getSource()).tripId))
                            .getBoardType(((TripTimeShort) environment.getSource()).stopIndex) != PICKDROP_NONE;
                    })
>>>>>>> e1e51908
                    .build())
                .field(GraphQLFieldDefinition.newFieldDefinition()
                    .name("forAlighting")
                    .type(Scalars.GraphQLBoolean)
                    .description("Whether vehicle may be alighted at quay.")
<<<<<<< HEAD
                    .dataFetcher(environment ->
                        index.patternForTrip
                            .get(index.tripForId.get(((TripTimeShort) environment.getSource()).tripId))
                            .getAlightType(((TripTimeShort) environment.getSource()).stopIndex) != PICKDROP_NONE

                    )
=======
                    .dataFetcher(environment -> {
                        if (((TripTimeShort) environment.getSource()).dropoffType >= 0) {
                            //Realtime-updated
                            return ((TripTimeShort) environment.getSource()).dropoffType != PICKDROP_NONE;
                        }
                        return index.patternForTrip
                            .get(index.tripForId.get(((TripTimeShort) environment.getSource()).tripId))
                            .getAlightType(((TripTimeShort) environment.getSource()).stopIndex) != PICKDROP_NONE;

                    })
>>>>>>> e1e51908
                    .build())

                .field(GraphQLFieldDefinition.newFieldDefinition()
                        .name("requestStop")
                        .type(Scalars.GraphQLBoolean)
                        .description("Whether vehicle will only stop on request.")
                        .dataFetcher(environment -> index.patternForTrip
                                .get(index.tripForId.get(((TripTimeShort) environment.getSource()).tripId))
                                .getAlightType(((TripTimeShort) environment.getSource()).stopIndex) == PICKDROP_COORDINATE_WITH_DRIVER)
                        .build())
                .field(GraphQLFieldDefinition.newFieldDefinition()
                        .name("cancellation")
                        .type(Scalars.GraphQLBoolean)
                        .description("Whether stop is cancellation. NOT IMPLEMENTED")
                        .dataFetcher(environment -> false)
                        .build())
                .field(GraphQLFieldDefinition.newFieldDefinition()
                        .name("date")
                        .type(dateScalar)
                        .description("The date the estimated call is valid for.")
                        .dataFetcher(environment -> ((TripTimeShort) environment.getSource()).serviceDay)
                        .build())
                .field(GraphQLFieldDefinition.newFieldDefinition()
                        .name("serviceJourney")
                        .type(serviceJourneyType)
                        .dataFetcher(environment -> index.tripForId
                                .get(((TripTimeShort) environment.getSource()).tripId))
                        .build())
                .field(GraphQLFieldDefinition.newFieldDefinition()
                        .name("destinationDisplay")
                        .type(destinationDisplayType)
                        .dataFetcher(environment -> ((TripTimeShort) environment.getSource()).headsign)
                        .build())
                .field(GraphQLFieldDefinition.newFieldDefinition()
                        .name("notices")
                        .type(new GraphQLNonNull(new GraphQLList(noticeType)))
                        .dataFetcher(environment -> {
                            // TODO OTP2 - Fix it!
                            //TripTimeShort tripTimeShort = environment.getSource();
                            return Collections.emptyList(); //index.getNoticesByEntity(tripTimeShort.stopTimeId);
                        })
                        .build())
                .field(GraphQLFieldDefinition.newFieldDefinition()
                        .name("situations")
                        .type(new GraphQLNonNull(new GraphQLList(ptSituationElementType)))
<<<<<<< HEAD
                        .description("Get all relevant situations for this EstimatedCall.")
                        .dataFetcher(environment -> getAllRelevantAlerts(environment.getSource()))
=======
                        .description("Get all relevant situations for this EstimatedCall. NOT IMPLEMENTED")
                        .dataFetcher(environment -> Collections.emptyList())
>>>>>>> e1e51908
                        .build())
                 .field(GraphQLFieldDefinition.newFieldDefinition()
                         .name("bookingArrangements")
                         .description("Booking arrangements for flexible service. NOT IMPLEMENTED")
                         .dataFetcher(environment ->  null)
                         .type(bookingArrangementType)
                         .build())
                /*
                .field(GraphQLFieldDefinition.newFieldDefinition()
                        .name("flexible")
                        .type(Scalars.GraphQLBoolean)
                        .description("Whether this call is part of a flexible trip. This means that arrival or departure " +
                                "times are not scheduled but estimated within specified operating hours.")
                        .dataFetcher(environment -> ((TripTimeShort) environment.getSource()).isFlexible())
                        .build())
                 */
                .build();

        serviceJourneyType =serviceJourneyType = GraphQLObjectType.newObject()
                .name("ServiceJourney")
                .description("A planned vehicle journey with passengers.")
                .field(GraphQLFieldDefinition.newFieldDefinition()
                        .name("id")
                        .type(new GraphQLNonNull(Scalars.GraphQLID))
                        .dataFetcher(environment ->
                                mappingUtil.toIdString(((Trip) environment.getSource()).getId()))
                        .build())
                .field(GraphQLFieldDefinition.newFieldDefinition()
                        .name("line")
                        .type(new GraphQLNonNull(lineType))
                        .dataFetcher(environment -> ((Trip) environment.getSource()).getRoute())
                        .build())
                .field(GraphQLFieldDefinition.newFieldDefinition()
                        .name("activeDates")
                        .type(new GraphQLNonNull(new GraphQLList(dateScalar)))
                        .dataFetcher(environment -> index.graph.getCalendarService()
                                .getServiceDatesForServiceId((((Trip) environment.getSource()).getServiceId()))
                                .stream().map(serviceDate -> mappingUtil.serviceDateToSecondsSinceEpoch(serviceDate)).sorted().collect(Collectors.toList())
                        )
                        .build())
                /*
                .field(GraphQLFieldDefinition.newFieldDefinition()
                        .name("serviceAlteration")
                        .type(serviceAlterationEnum)
                        .description("Whether journey is as planned, a cancellation or an extra journey. Default is as planned")
                        .dataFetcher(environment -> (((Trip) environment.getSource()).getServiceAlteration()))
                        .build())
                        */

                .field(GraphQLFieldDefinition.newFieldDefinition()
                        .name("transportSubmode")
                        .type(transportSubmode)
                        .description("The transport submode of the journey, if different from lines transport submode. NOT IMPLEMENTED")
                        .dataFetcher(environment -> TransmodelTransportSubmode.UNDEFINED)
                        .build())
                .field(GraphQLFieldDefinition.newFieldDefinition()
                        .name("publicCode")
                        .type(Scalars.GraphQLString)
                        .description("Publicly announced code for service journey, differentiating it from other service journeys for the same line. NOT IMPLEMENTED")
                        .dataFetcher(environment -> "")
                        .build())
                /*
                .field(GraphQLFieldDefinition.newFieldDefinition()
                        .name("privateCode")
                        .type(Scalars.GraphQLString)
                        .description("For internal use by operators.")
                        .dataFetcher(environment -> (((Trip) environment.getSource()).getTripPrivateCode()))
                        .build())
                 */
                .field(GraphQLFieldDefinition.newFieldDefinition()
                        .name("linePublicCode")
                        .type(Scalars.GraphQLString)
                        .deprecate("Use line.publicCode instead.")
                        .description("Publicly announced code for line, differentiating it from other lines for the same operator.")
                        .dataFetcher(environment -> (((Trip) environment.getSource()).getRoute().getShortName()))
                        .build())
                .field(GraphQLFieldDefinition.newFieldDefinition()
                        .name("operator")
                        .type(operatorType)
                        .dataFetcher(
                                environment -> (((Trip) environment.getSource()).getOperator()))
                        .build())
                .field(GraphQLFieldDefinition.newFieldDefinition()
                        .name("directionType")
                        .type(directionTypeEnum)
                        .dataFetcher(environment -> directIdStringToInt(((Trip) environment.getSource()).getDirectionId()))
                        .build())
                .field(GraphQLFieldDefinition.newFieldDefinition()
                        .name("wheelchairAccessible")
                        .type(wheelchairBoardingEnum)
                        .description("Whether service journey is accessible with wheelchair.")
                        .build())
                .field(GraphQLFieldDefinition.newFieldDefinition()
                        .name("bikesAllowed")
                        .type(bikesAllowedEnum)
                        .description("Whether bikes are allowed on service journey.")
                        .build())
                .field(GraphQLFieldDefinition.newFieldDefinition()
                        .name("journeyPattern")
                        .type(journeyPatternType)
                        .dataFetcher(
                                environment -> index.patternForTrip.get(environment.getSource()))
                        .build())
                .field(GraphQLFieldDefinition.newFieldDefinition()
                        .name("quays")
                        .description("Quays visited by service journey")
                        .type(new GraphQLNonNull(new GraphQLList(new GraphQLNonNull(quayType))))
                        .dataFetcher(environment -> index.patternForTrip
                                .get(environment.getSource()).getStops())
                        .build())
                .field(GraphQLFieldDefinition.newFieldDefinition()
                        .name("passingTimes")
                        .type(new GraphQLNonNull(new GraphQLList(timetabledPassingTimeType)))
                        .description("Returns scheduled passing times only - without realtime-updates, for realtime-data use 'estimatedCalls'")
                        .dataFetcher(environment -> TripTimeShort.fromTripTimes(
                                index.patternForTrip.get((Trip) environment.getSource()).scheduledTimetable,
                                environment.getSource()))
                        .build())
                .field(GraphQLFieldDefinition.newFieldDefinition()
                        .name("estimatedCalls")
                        .type(new GraphQLList(estimatedCallType))
                        .description("Returns scheduled passingTimes for this ServiceJourney for a given date, updated with realtime-updates (if available). " +
                                             "NB! This takes a date as argument (default=today) and returns estimatedCalls for that date and should only be used if the date is " +
                                             "known when creating the request. For fetching estimatedCalls for a given trip.leg, use leg.serviceJourneyEstimatedCalls instead.")
                        .argument(GraphQLArgument.newArgument()
                                .name("date")
                                .type(dateScalar)
                                .description("Date to get estimated calls for. Defaults to today.")
                                .defaultValue(null)
                                .build())
                        .dataFetcher(environment -> {
                            final Trip trip = environment.getSource();

                            final ServiceDate serviceDate = mappingUtil.secondsSinceEpochToServiceDate(environment.getArgument("date"));
                            return tripTimeShortHelper.getTripTimesShort(trip, serviceDate);
                        })
                        .build())
                .field(GraphQLFieldDefinition.newFieldDefinition()
                        .name("pointsOnLink")
                        .type(linkGeometryType)
                        .description("Detailed path travelled by service journey.")
                        .dataFetcher(environment -> {
                                    LineString geometry = index.patternForTrip
                                            .get(environment.getSource())
                                            .getGeometry();
                                    if (geometry == null) {
                                        return null;
                                    }
                                    return PolylineEncoder.createEncodings(geometry);
                                }
                        )
                        .build())
                .field(GraphQLFieldDefinition.newFieldDefinition()
                        .name("notices")
                        .type(new GraphQLNonNull(new GraphQLList(noticeType)))
                        .dataFetcher(environment -> {
                                Trip trip = environment.getSource();
                                return index.getNoticesByEntity(trip);
                        })
                        .build())
                .field(GraphQLFieldDefinition.newFieldDefinition()
                        .name("situations")
                        .description("Get all situations active for the service journey.")
                        .type(new GraphQLNonNull(new GraphQLList(ptSituationElementType)))
                        .dataFetcher(dataFetchingEnvironment ->
                            graph.getSiriAlertPatchService().getTripPatches(
                            dataFetchingEnvironment.getSource()))
                    .build())
                /*
                .field(GraphQLFieldDefinition.newFieldDefinition()
                        .name("keyValues")
                        .description("List of keyValue pairs for the service journey.")
                        .type(new GraphQLList(keyValueType))
                        .dataFetcher(environment -> ((Trip) environment.getSource()).getKeyValues())
                        .build())
                .field(GraphQLFieldDefinition.newFieldDefinition()
                        .name("flexibleServiceType")
                        .description("Type of flexible service, or null if service is not flexible.")
                        .type(flexibleServiceTypeEnum)
                        .build())
                 */
                .field(GraphQLFieldDefinition.newFieldDefinition()
                        .name("bookingArrangements")
                        .description("Booking arrangements for flexible services.")
                        .type(bookingArrangementType)
                        .build())
                .build();

        journeyPatternType = GraphQLObjectType.newObject()
                .name("JourneyPattern")
                .field(GraphQLFieldDefinition.newFieldDefinition()
                        .name("id")
                        .type(new GraphQLNonNull(Scalars.GraphQLID))
                        .dataFetcher(environment ->   mappingUtil.toIdString(((TripPattern) environment.getSource()).getId()))
                        .build())
                .field(GraphQLFieldDefinition.newFieldDefinition()
                        .name("line")
                        .type(new GraphQLNonNull(lineType))
                        .dataFetcher(environment -> ((TripPattern) environment.getSource()).route)
                        .build())
                .field(GraphQLFieldDefinition.newFieldDefinition()
                        .name("directionType")
                        .type(directionTypeEnum)
                        .dataFetcher(environment -> ((TripPattern) environment.getSource()).directionId)
                        .build())
                .field(GraphQLFieldDefinition.newFieldDefinition()
                        .name("name")
                        .type(Scalars.GraphQLString)
                        .dataFetcher(environment -> ((TripPattern) environment.getSource()).name)
                        .build())
                .field(GraphQLFieldDefinition.newFieldDefinition()
                        .name("destinationDisplay")
                        .type(destinationDisplayType)
                        .deprecate("Get destinationDisplay from estimatedCall or timetabledPassingTime instead. DestinationDisplay from JourneyPattern is not correct according to model, will give misleading results in some cases and will be removed!")
                        .dataFetcher(environment -> ((TripPattern) environment.getSource()).getDirection())
                        .build())
                .field(GraphQLFieldDefinition.newFieldDefinition()
                        .name("serviceJourneys")
                        .type(new GraphQLNonNull(new GraphQLList(new GraphQLNonNull(serviceJourneyType))))
                        .dataFetcher(environment -> ((TripPattern) environment.getSource()).getTrips())
                        .build())
                .field(GraphQLFieldDefinition.newFieldDefinition()
                        .name("serviceJourneysForDate")
                        .description("List of service journeys for the journey pattern for a given date")
                        .argument(GraphQLArgument.newArgument()
                                .name("date")
                                .type(dateScalar)
                                .build())
                        .type(new GraphQLNonNull(new GraphQLList(new GraphQLNonNull(serviceJourneyType))))
                        .dataFetcher(environment -> {

                            BitSet services = index.servicesRunning(mappingUtil.secondsSinceEpochToServiceDate(environment.getArgument("date")));
                            return ((TripPattern) environment.getSource()).scheduledTimetable.tripTimes
                                    .stream()
                                    .filter(times -> services.get(times.serviceCode))
                                    .map(times -> times.trip)
                                    .collect(Collectors.toList());
                        })
                        .build())
                .field(GraphQLFieldDefinition.newFieldDefinition()
                        .name("quays")
                        .description("Quays visited by service journeys for this journey patterns")
                        .type(new GraphQLNonNull(new GraphQLList(new GraphQLNonNull(quayType))))
                        .dataFetcher(environment -> ((TripPattern) environment.getSource()).getStops())
                        .build())
                .field(GraphQLFieldDefinition.newFieldDefinition()
                        .name("pointsOnLink")
                        .type(linkGeometryType)
                        .dataFetcher(environment -> {
                            LineString geometry = ((TripPattern) environment.getSource()).getGeometry();
                            if (geometry == null) {
                                return null;
                            } else {
                                return PolylineEncoder.createEncodings(geometry);
                            }
                        })
                        .build())
                .field(GraphQLFieldDefinition.newFieldDefinition()
                        .name("situations")
                        .description("Get all situations active for the journey pattern.")
                        .type(new GraphQLNonNull(new GraphQLList(ptSituationElementType)))
                    .dataFetcher(dataFetchingEnvironment -> graph.getSiriAlertPatchService().getTripPatternPatches(
                        dataFetchingEnvironment.getSource()))
                    .build())
                .field(GraphQLFieldDefinition.newFieldDefinition()
                        .name("notices")
                        .type(new GraphQLNonNull(new GraphQLList(noticeType)))
                        .dataFetcher(environment -> {
                            TripPattern tripPattern = environment.getSource();
                            return index.getNoticesByEntity(tripPattern);
                        })
                        .build())
                .build();

        GraphQLObjectType presentationType = GraphQLObjectType.newObject()
                .name("Presentation")
                .description("Types describing common presentation properties")
                .field(GraphQLFieldDefinition.newFieldDefinition()
                        .name("colour")
                        .type(Scalars.GraphQLString)
                        .dataFetcher(environment -> ((Route) environment.getSource()).getColor())
                        .build())
                .field(GraphQLFieldDefinition.newFieldDefinition()
                        .name("textColour")
                        .type(Scalars.GraphQLString)
                        .dataFetcher(environment -> ((Route) environment.getSource()).getTextColor())
                        .build())
                .build();

        lineType = GraphQLObjectType.newObject()
                .name("Line")
                .description("A group of routes which is generally known to the public by a similar name or number")
                .field(GraphQLFieldDefinition.newFieldDefinition()
                        .name("id")
                        .type(new GraphQLNonNull(Scalars.GraphQLID))
                        .dataFetcher(environment ->
                                mappingUtil.toIdString(((Route) environment.getSource()).getId()))
                        .build())
                .field(GraphQLFieldDefinition.newFieldDefinition()
                        .name("authority")
                        .type(authorityType)
                        .dataFetcher(environment -> (((Route) environment.getSource()).getAgency()))
                        .build())
                .field(GraphQLFieldDefinition.newFieldDefinition()
                        .name("operator")
                        .type(operatorType)
                        .dataFetcher(environment -> (((Route) environment.getSource()).getOperator()))
                        .build())
                .field(GraphQLFieldDefinition.newFieldDefinition()
                        .name("organisation")
                        .deprecate("Use 'authority' instead.")
                        .type(organisationType)
                        .dataFetcher(environment -> (((Route) environment.getSource()).getAgency()))
                        .build())
                .field(GraphQLFieldDefinition.newFieldDefinition()
                        .name("publicCode")
                        .type(Scalars.GraphQLString)
                        .description("Publicly announced code for line, differentiating it from other lines for the same operator.")
                        .dataFetcher(environment -> "")
                        .build())
                .field(GraphQLFieldDefinition.newFieldDefinition()
                        .name("name")
                        .type(Scalars.GraphQLString)
                        .dataFetcher(environment -> (((Route) environment.getSource()).getLongName()))
                        .build())
                .field(GraphQLFieldDefinition.newFieldDefinition()
                        .name("transportMode")
                        .type(transportModeEnum)
                        .dataFetcher(environment -> GtfsLibrary.getTraverseMode(
                                environment.getSource()))
                        .build())
                .field(GraphQLFieldDefinition.newFieldDefinition()
                        .name("transportSubmode")
                        .type(transportSubmode)
                        .description("NOT IMPLEMENTED")
                        .dataFetcher(environment -> TransmodelTransportSubmode.UNDEFINED)
                        .build())
                .field(GraphQLFieldDefinition.newFieldDefinition()
                        .name("description")
                        .type(Scalars.GraphQLString)
                        .dataFetcher(environment -> ((Route) environment.getSource()).getDesc())
                        .build())
                .field(GraphQLFieldDefinition.newFieldDefinition()
                        .name("url")
                        .type(Scalars.GraphQLString)
                        .build())
                .field(GraphQLFieldDefinition.newFieldDefinition()
                        .name("presentation")
                        .type(presentationType)
                        .dataFetcher(environment -> environment.getSource())
                        .build())
                .field(GraphQLFieldDefinition.newFieldDefinition()
                        .name("bikesAllowed")
                        .type(bikesAllowedEnum)
                        .build())
                .field(GraphQLFieldDefinition.newFieldDefinition()
                        .name("journeyPatterns")
                        .type(new GraphQLList(journeyPatternType))
                        .dataFetcher(environment -> index.patternsForRoute
                                .get(environment.getSource()))
                        .build())
                .field(GraphQLFieldDefinition.newFieldDefinition()
                        .name("quays")
                        .type(new GraphQLNonNull(new GraphQLList(quayType)))
                        .dataFetcher(environment -> index.patternsForRoute
                                .get(environment.getSource())
                                .stream()
                                .map(TripPattern::getStops)
                                .flatMap(Collection::stream)
                                .distinct()
                                .collect(Collectors.toList()))
                        .build())
                .field(GraphQLFieldDefinition.newFieldDefinition()
                        .name("serviceJourneys")
                        .type(new GraphQLNonNull(new GraphQLList(serviceJourneyType)))
                        .dataFetcher(environment -> index.patternsForRoute
                                .get(environment.getSource())
                                .stream()
                                .map(TripPattern::getTrips)
                                .flatMap(Collection::stream)
                                .distinct()
                                .collect(Collectors.toList()))
                        .build())
                .field(GraphQLFieldDefinition.newFieldDefinition()
                        .name("notices")
                        .type(new GraphQLNonNull(new GraphQLList(noticeType)))
                        .dataFetcher(environment -> {
                            Route route = environment.getSource();
                            return index.getNoticesByEntity(route);
                        })
                        .build())
                .field(GraphQLFieldDefinition.newFieldDefinition()
                        .name("situations")
                        .description("Get all situations active for the line.")
                        .type(new GraphQLNonNull(new GraphQLList(ptSituationElementType)))
                    .dataFetcher(dataFetchingEnvironment -> graph.getSiriAlertPatchService().getRoutePatches(
                        dataFetchingEnvironment.getSource()))
                    .build())
                .field(GraphQLFieldDefinition.newFieldDefinition()
                    .name("flexibleLineType")
                    .description("Type of flexible line, or null if line is not flexible.")
                    .type(Scalars.GraphQLString)
                    .dataFetcher(environment -> null)
                    .build())
                .field(GraphQLFieldDefinition.newFieldDefinition()
                    .name("bookingArrangements")
                    .description("Booking arrangements for flexible line.")
                    .type(bookingArrangementType)
                    .dataFetcher(environment -> null)
                    .build())
                .build();

        organisationType = GraphQLObjectType.newObject()
                .name("Organisation")
                .description("Deprecated! Replaced by authority and operator.")
                .field(GraphQLFieldDefinition.newFieldDefinition()
                        .name("id")
                        .description("Organisation id")
                        .type(new GraphQLNonNull(Scalars.GraphQLID))
                        .dataFetcher(environment -> ((Agency) environment.getSource()).getId())
                        .build())
                .field(GraphQLFieldDefinition.newFieldDefinition()
                        .name("name")
                        .type(new GraphQLNonNull(Scalars.GraphQLString))
                        .build())
                .field(GraphQLFieldDefinition.newFieldDefinition()
                        .name("url")
                        .type(Scalars.GraphQLString)
                        .build())
                .field(GraphQLFieldDefinition.newFieldDefinition()
                        .name("timezone")
                        .type(new GraphQLNonNull(Scalars.GraphQLString))
                        .build())
                .field(GraphQLFieldDefinition.newFieldDefinition()
                        .name("lang")
                        .type(Scalars.GraphQLString)
                        .build())
                .field(GraphQLFieldDefinition.newFieldDefinition()
                        .name("phone")
                        .type(Scalars.GraphQLString)
                        .build())
                .field(GraphQLFieldDefinition.newFieldDefinition()
                        .name("fareUrl")
                        .type(Scalars.GraphQLString)
                        .build())
                .field(GraphQLFieldDefinition.newFieldDefinition()
                        .name("lines")
                        .type(new GraphQLNonNull(new GraphQLList(lineType)))
                        .dataFetcher(environment -> index.routeForId.values()
                                .stream()
                                .filter(route -> route.getAgency() == environment.getSource())
                                .collect(Collectors.toList()))
                        .build())
                .field(GraphQLFieldDefinition.newFieldDefinition()
                        .name("situations")
                        .description("Get all situations active for the organisation.")
                        .type(new GraphQLNonNull(new GraphQLList(ptSituationElementType)))
                    .dataFetcher(dataFetchingEnvironment -> graph.getSiriAlertPatchService() .getAgencyPatches(
                        ((Agency)dataFetchingEnvironment.getSource()).getId()))
                        .build())
                .build();

        authorityType = GraphQLObjectType.newObject()
                .name("Authority")
                .description("Authority involved in public transportation. An organisation under which the responsibility of organising the transport service in a certain area is placed.")
                .field(GraphQLFieldDefinition.newFieldDefinition()
                        .name("id")
                        .description("Authority id")
                        .type(new GraphQLNonNull(Scalars.GraphQLID))
                        .dataFetcher(environment -> ((Agency) environment.getSource()).getId())
                        .build())
                .field(GraphQLFieldDefinition.newFieldDefinition()
                        .name("name")
                        .type(new GraphQLNonNull(Scalars.GraphQLString))
                        .build())
                .field(GraphQLFieldDefinition.newFieldDefinition()
                        .name("url")
                        .type(Scalars.GraphQLString)
                        .build())
                .field(GraphQLFieldDefinition.newFieldDefinition()
                        .name("timezone")
                        .type(new GraphQLNonNull(Scalars.GraphQLString))
                        .build())
                .field(GraphQLFieldDefinition.newFieldDefinition()
                        .name("lang")
                        .type(Scalars.GraphQLString)
                        .build())
                .field(GraphQLFieldDefinition.newFieldDefinition()
                        .name("phone")
                        .type(Scalars.GraphQLString)
                        .build())
                .field(GraphQLFieldDefinition.newFieldDefinition()
                        .name("fareUrl")
                        .type(Scalars.GraphQLString)
                        .build())
                .field(GraphQLFieldDefinition.newFieldDefinition()
                        .name("lines")
                        .type(new GraphQLNonNull(new GraphQLList(lineType)))
                        .dataFetcher(environment -> index.routeForId.values()
                                .stream()
                                .filter(route -> Objects.equals(route.getAgency(), environment.getSource()))
                                .collect(Collectors.toList()))
                        .build())
                .field(GraphQLFieldDefinition.newFieldDefinition()
                        .name("situations")
                        .description("Get all situations active for the authority.")
                        .type(new GraphQLNonNull(new GraphQLList(ptSituationElementType)))
                        .dataFetcher(dataFetchingEnvironment -> graph.getSiriAlertPatchService() .getAgencyPatches(
                            ((Agency)dataFetchingEnvironment.getSource()).getId()))
                        .build())
                .build();

        operatorType = GraphQLObjectType.newObject()
                .name("Operator")
                .description("Organisation providing public transport services.")
                .field(GraphQLFieldDefinition.newFieldDefinition()
                        .name("id")
                        .description("Operator id")
                        .type(new GraphQLNonNull(Scalars.GraphQLID))
                        .dataFetcher(environment -> mappingUtil.toIdString(((Operator) environment.getSource()).getId()))
                        .build())
                .field(GraphQLFieldDefinition.newFieldDefinition()
                        .name("name")
                        .type(new GraphQLNonNull(Scalars.GraphQLString))
                        .build())
                .field(GraphQLFieldDefinition.newFieldDefinition()
                        .name("url")
                        .type(Scalars.GraphQLString)
                        .build())
                .field(GraphQLFieldDefinition.newFieldDefinition()
                        .name("phone")
                        .type(Scalars.GraphQLString)
                        .build())
                /*
                .field(GraphQLFieldDefinition.newFieldDefinition()
                        .name("branding")
                        .description("Branding for operator.")
                        .type(brandingType)
                        .build())
                 */
                .field(GraphQLFieldDefinition.newFieldDefinition()
                        .name("lines")
                        .type(new GraphQLNonNull(new GraphQLList(lineType)))
                        .dataFetcher(environment -> index.routeForId.values()
                                .stream()
                                .filter(route -> Objects.equals(route.getOperator(), environment.getSource()))
                                .collect(Collectors.toList()))
                        .build())
                .field(GraphQLFieldDefinition.newFieldDefinition()
                        .name("serviceJourney")
                        .type(new GraphQLNonNull(new GraphQLList(serviceJourneyType)))
                        .dataFetcher(environment -> index.tripForId.values()
                                .stream()
                                .filter(trip -> Objects.equals(trip.getOperator(), environment.getSource()))
                                .collect(Collectors.toList()))
                        .build())
                .build();

        bikeRentalStationType = GraphQLObjectType.newObject()
                .name("BikeRentalStation")
                .withInterface(placeInterface)
                .field(GraphQLFieldDefinition.newFieldDefinition()
                        .name("id")
                        .type(new GraphQLNonNull(Scalars.GraphQLID))
                        .dataFetcher(environment -> ((BikeRentalStation) environment.getSource()).id)
                        .build())
                .field(GraphQLFieldDefinition.newFieldDefinition()
                        .name("name")
                        .type(new GraphQLNonNull(Scalars.GraphQLString))
                        .dataFetcher(environment -> ((BikeRentalStation) environment.getSource()).getName())
                        .build())
                /*
                .field(GraphQLFieldDefinition.newFieldDefinition()
                        .name("description")
                        .type(Scalars.GraphQLString)
                        .dataFetcher(environment -> ((BikeRentalStation) environment.getSource()).description)
                        .build())
                 */
                .field(GraphQLFieldDefinition.newFieldDefinition()
                        .name("bikesAvailable")
                        .type(Scalars.GraphQLInt)
                        .dataFetcher(environment -> ((BikeRentalStation) environment.getSource()).bikesAvailable)
                        .build())
                .field(GraphQLFieldDefinition.newFieldDefinition()
                        .name("spacesAvailable")
                        .type(Scalars.GraphQLInt)
                        .dataFetcher(environment -> ((BikeRentalStation) environment.getSource()).spacesAvailable)
                        .build())
                .field(GraphQLFieldDefinition.newFieldDefinition()
                        .name("realtimeOccupancyAvailable")
                        .type(Scalars.GraphQLBoolean)
                        .dataFetcher(environment -> ((BikeRentalStation) environment.getSource()).realTimeData)
                        .build())
                .field(GraphQLFieldDefinition.newFieldDefinition()
                        .name("allowDropoff")
                        .type(Scalars.GraphQLBoolean)
                        .dataFetcher(environment -> ((BikeRentalStation) environment.getSource()).allowDropoff)
                        .build())
                .field(GraphQLFieldDefinition.newFieldDefinition()
                        .name("networks")
                        .type(new GraphQLNonNull(new GraphQLList(Scalars.GraphQLString)))
                        .dataFetcher(environment -> new ArrayList<>(((BikeRentalStation) environment.getSource()).networks))
                        .build())
                .field(GraphQLFieldDefinition.newFieldDefinition()
                        .name("longitude")
                        .type(Scalars.GraphQLFloat)
                        .dataFetcher(environment -> ((BikeRentalStation) environment.getSource()).x)
                        .build())
                .field(GraphQLFieldDefinition.newFieldDefinition()
                        .name("latitude")
                        .type(Scalars.GraphQLFloat)
                        .dataFetcher(environment -> ((BikeRentalStation) environment.getSource()).y)
                        .build())
                .build();

        bikeParkType = GraphQLObjectType.newObject()
                .name("BikePark")
                .withInterface(placeInterface)
                .field(GraphQLFieldDefinition.newFieldDefinition()
                        .name("id")
                        .type(new GraphQLNonNull(Scalars.GraphQLID))
                        .dataFetcher(environment -> ((BikePark) environment.getSource()).id)
                        .build())
                .field(GraphQLFieldDefinition.newFieldDefinition()
                        .name("name")
                        .type(new GraphQLNonNull(Scalars.GraphQLString))
                        .dataFetcher(environment -> ((BikePark) environment.getSource()).name)
                        .build())
                .field(GraphQLFieldDefinition.newFieldDefinition()
                        .name("spacesAvailable")
                        .type(Scalars.GraphQLInt)
                        .dataFetcher(environment -> ((BikePark) environment.getSource()).spacesAvailable)
                        .build())
                .field(GraphQLFieldDefinition.newFieldDefinition()
                        .name("realtime")
                        .type(Scalars.GraphQLBoolean)
                        .dataFetcher(environment -> ((BikePark) environment.getSource()).realTimeData)
                        .build())
                .field(GraphQLFieldDefinition.newFieldDefinition()
                        .name("longitude")
                        .type(Scalars.GraphQLFloat)
                        .dataFetcher(environment -> ((BikePark) environment.getSource()).x)
                        .build())
                .field(GraphQLFieldDefinition.newFieldDefinition()
                        .name("latitude")
                        .type(Scalars.GraphQLFloat)
                        .dataFetcher(environment -> ((BikePark) environment.getSource()).y)
                        .build())
                .build();

        /*
        carParkType = GraphQLObjectType.newObject()
                .name("CarPark")
                .withInterface(placeInterface)
                .field(GraphQLFieldDefinition.newFieldDefinition()
                        .name("id")
                        .type(new GraphQLNonNull(Scalars.GraphQLID))
                        .dataFetcher(environment -> ((CarPark) environment.getSource()).id)
                        .build())
                .field(GraphQLFieldDefinition.newFieldDefinition()
                        .name("name")
                        .type(new GraphQLNonNull(Scalars.GraphQLString))
                        .dataFetcher(environment -> ((CarPark) environment.getSource()).name)
                        .build())
                .field(GraphQLFieldDefinition.newFieldDefinition()
                        .name("capacity")
                        .type(Scalars.GraphQLInt)
                        .dataFetcher(environment -> ((CarPark) environment.getSource()).maxCapacity)
                        .build())
                .field(GraphQLFieldDefinition.newFieldDefinition()
                        .name("spacesAvailable")
                        .type(Scalars.GraphQLInt)
                        .dataFetcher(environment -> ((CarPark) environment.getSource()).spacesAvailable)
                        .build())
                .field(GraphQLFieldDefinition.newFieldDefinition()
                        .name("realtimeOccupancyAvailable")
                        .type(Scalars.GraphQLBoolean)
                        .dataFetcher(environment -> ((CarPark) environment.getSource()).realTimeData)
                        .build())
                .field(GraphQLFieldDefinition.newFieldDefinition()
                        .name("longitude")
                        .type(Scalars.GraphQLFloat)
                        .dataFetcher(environment -> ((CarPark) environment.getSource()).x)
                        .build())
                .field(GraphQLFieldDefinition.newFieldDefinition()
                        .name("latitude")
                        .type(Scalars.GraphQLFloat)
                        .dataFetcher(environment -> ((CarPark) environment.getSource()).y)
                        .build())
                .build();
         */

        GraphQLInputObjectType filterInputType = GraphQLInputObjectType.newInputObject()
                .name("InputFilters")
                .field(GraphQLInputObjectField.newInputObjectField()
                        .name("quays")
                        .description("Quays to include by id.")
                        .type(new GraphQLList(Scalars.GraphQLString))
                        .build())
                .field(GraphQLInputObjectField.newInputObjectField()
                        .name("lines")
                        .description("Lines to include by id.")
                        .type(new GraphQLList(Scalars.GraphQLString))
                        .build())
                .field(GraphQLInputObjectField.newInputObjectField()
                        .name("bikeRentalStations")
                        .description("Bike rentals to include by id.")
                        .type(new GraphQLList(Scalars.GraphQLString))
                        .build())
                .field(GraphQLInputObjectField.newInputObjectField()
                        .name("bikeParks")
                        .description("Bike parks to include by id.")
                        .type(new GraphQLList(Scalars.GraphQLString))
                        .build())
                .field(GraphQLInputObjectField.newInputObjectField()
                        .name("carParks")
                        .description("Car parks to include by id.")
                        .type(new GraphQLList(Scalars.GraphQLString))
                        .build())
                .build();


        queryType = GraphQLObjectType.newObject()
                .name("QueryType")
                .field(tripFieldType)
                .field(GraphQLFieldDefinition.newFieldDefinition()
                        .name("stopPlace")
                        .description("Get a single stopPlace based on its id)")
                        .type(stopPlaceType)
                        .argument(GraphQLArgument.newArgument()
                                .name("id")
                                .type(new GraphQLNonNull(Scalars.GraphQLString))
                                .build())
                        .dataFetcher(environment ->
                            mappingUtil.getMonoOrMultiModalStation(
                                environment.getArgument("id"),
                                index.graph.stationById,
                                index.graph.multiModalStationById,
                                index.multiModalStationForStations
                            )
                        )
                        .build())
                .field(GraphQLFieldDefinition.newFieldDefinition()
                        .name("stopPlaces")
                        .description("Get all stopPlaces")
                        .type(new GraphQLNonNull(new GraphQLList(stopPlaceType)))
                        .argument(GraphQLArgument.newArgument()
                                .name("ids")
                                .type(new GraphQLList(Scalars.GraphQLString))
                                .build())
                        .dataFetcher(environment -> {
                            if ((environment.getArgument("ids") instanceof List)) {
                                return ((List<String>) environment.getArgument("ids"))
                                        .stream()
                                        .map(id -> mappingUtil.getMonoOrMultiModalStation(
                                            id,
                                            index.graph.stationById,
                                            index.graph.multiModalStationById,
                                            index.multiModalStationForStations
                                        ))
                                        .collect(Collectors.toList());
                            }
                            return new ArrayList<>(index.graph.stationById.values());
                        })
                        .build())
                .field(GraphQLFieldDefinition.newFieldDefinition()
                        .name("stopPlacesByBbox")
                        .description("Get all stop places within the specified bounding box")
                        .type(new GraphQLNonNull(new GraphQLList(stopPlaceType)))
                        .argument(GraphQLArgument.newArgument()
                                .name("minimumLatitude")
                                .type(Scalars.GraphQLFloat)
                                .build())
                        .argument(GraphQLArgument.newArgument()
                                .name("minimumLongitude")
                                .type(Scalars.GraphQLFloat)
                                .build())
                        .argument(GraphQLArgument.newArgument()
                                .name("maximumLatitude")
                                .type(Scalars.GraphQLFloat)
                                .build())
                        .argument(GraphQLArgument.newArgument()
                                .name("maximumLongitude")
                                .type(Scalars.GraphQLFloat)
                                .build())
                        .argument(GraphQLArgument.newArgument()
                                .name("authority")
                                .type(Scalars.GraphQLString)
                                .build())
                        .argument(GraphQLArgument.newArgument()
                                .name("multiModalMode")
                                .type(multiModalModeEnum)
                                .description("MultiModalMode for query. To control whether multi modal parent stop places, their mono modal children or both are included in the response." +
                                                     " Does not affect mono modal stop places that do not belong to a multi modal stop place.")
                                .defaultValue("parent")
                                .build())
                        .argument(GraphQLArgument.newArgument()
                                .name("filterByInUse")
                                .description("If true only stop places with at least one visiting line are included.")
                                .type(Scalars.GraphQLBoolean)
                                .defaultValue(Boolean.FALSE)
                                .build())
                        .dataFetcher(env -> {
                            Stream<Station> stations = index.graph.streetIndex.getTransitStopForEnvelope(
                                    new Envelope(
                                            new Coordinate(
                                                    env.getArgument("minimumLongitude"),
                                                    env.getArgument("minimumLatitude")
                                            ),
                                            new Coordinate(
                                                    env.getArgument("maximumLongitude"),
                                                    env.getArgument("maximumLatitude")
                                            )
                                    )
                            )
                                .stream()
                                .map(TransitStopVertex::getStop)
                                .map(quay -> quay.getParentStation())
                                .filter(Objects::nonNull)
                                .distinct()
                                .filter(station -> {
                                    String authority = env.getArgument("authority");
                                    return authority == null || station.getId().getFeedId().equalsIgnoreCase(authority);
                                });

                                if (Boolean.TRUE.equals(env.getArgument("filterByInUse"))){
                                    stations = stations.filter(this::isStopPlaceInUse);
                                }
                                return stations.distinct().collect(Collectors.toList());

                                /*
                                String multiModalMode=environment.getArgument("multiModalMode");
                                if ("parent".equals(multiModalMode)){
                                    stops = stops.map(s -> getParentStopPlace(s).orElse(s));
                                }
                                List<Stop> stopList=stops.distinct().collect(Collectors.toList());
                                if ("all".equals(multiModalMode)) {
                                    stopList.addAll(stopList.stream().map(s -> getParentStopPlace(s).orElse(null)).filter(Objects::nonNull).distinct().collect(Collectors.toList()));
                                }
                                return stopList;
                                */
                        })
                        .build())
                .field(GraphQLFieldDefinition.newFieldDefinition()
                        .name("quay")
                        .description("Get a single quay based on its id)")
                        .type(quayType)
                        .argument(GraphQLArgument.newArgument()
                                .name("id")
                                .type(new GraphQLNonNull(Scalars.GraphQLString))
                                .build())
                        .dataFetcher(environment -> index.stopForId
                                .get(mappingUtil.fromIdString(environment.getArgument("id"))))
                        .build())
                .field(GraphQLFieldDefinition.newFieldDefinition()
                        .name("quays")
                        .description("Get all quays")
                        .type(new GraphQLNonNull(new GraphQLList(quayType)))
                        .argument(GraphQLArgument.newArgument()
                                .name("ids")
                                .type(new GraphQLList(Scalars.GraphQLString))
                                .build())
                        .argument(GraphQLArgument.newArgument()
                                .name("name")
                                .type(Scalars.GraphQLString)
                                .build())
                        .dataFetcher(environment -> {
                            if ((environment.getArgument("ids") instanceof List)) {
                                if (environment.getArguments().entrySet()
                                        .stream()
                                        .filter(stringObjectEntry -> stringObjectEntry.getValue() != null)
                                        .collect(Collectors.toList())
                                        .size() != 1) {
                                    throw new IllegalArgumentException("Unable to combine other filters with ids");
                                }
                                return ((List<String>) environment.getArgument("ids"))
                                        .stream()
                                        .map(id -> index.stopForId.get(mappingUtil.fromIdString(id)))
                                        .collect(Collectors.toList());
                            }
                            if (environment.getArgument("name") == null) {
                                return index.stopForId.values();
                            }
                            /*
                            else {
                                return index.getLuceneIndex().query(environment.getArgument("name"), true, true, false)
                                        .stream()
                                        .map(result -> index.stopForId.get(mappingUtil.fromIdString(result.id)));
                            }
                             */
                            return emptyList();
                        })
                        .build())
                .field(GraphQLFieldDefinition.newFieldDefinition()
                        .name("quaysByBbox")
                        .description("Get all quays within the specified bounding box")
                        .type(new GraphQLNonNull(new GraphQLList(quayType)))
                        .argument(GraphQLArgument.newArgument()
                                .name("minimumLatitude")
                                .type(Scalars.GraphQLFloat)
                                .build())
                        .argument(GraphQLArgument.newArgument()
                                .name("minimumLongitude")
                                .type(Scalars.GraphQLFloat)
                                .build())
                        .argument(GraphQLArgument.newArgument()
                                .name("maximumLatitude")
                                .type(Scalars.GraphQLFloat)
                                .build())
                        .argument(GraphQLArgument.newArgument()
                                .name("maximumLongitude")
                                .type(Scalars.GraphQLFloat)
                                .build())
                        .argument(GraphQLArgument.newArgument()
                                .name("authority")
                                .type(Scalars.GraphQLString)
                                .build())
                        .argument(GraphQLArgument.newArgument()
                                .name("filterByInUse")
                                .description("If true only quays with at least one visiting line are included.")
                                .type(Scalars.GraphQLBoolean)
                                .defaultValue(Boolean.FALSE)
                                .build())
                        .dataFetcher(environment -> index.graph.streetIndex
                                .getTransitStopForEnvelope(new Envelope(
                                        new Coordinate(environment.getArgument("minimumLongitude"),
                                                environment.getArgument("minimumLatitude")),
                                        new Coordinate(environment.getArgument("maximumLongitude"),
                                                environment.getArgument("maximumLatitude"))))
                                .stream()
                                .map(TransitStopVertex::getStop)
                                .filter(stop -> environment.getArgument("authority") == null ||
                                        stop.getId().getFeedId().equalsIgnoreCase(environment.getArgument("authority")))
                                .filter(stop -> !Boolean.TRUE.equals(environment.getArgument("filterByInUse"))
                                                        || !index.getPatternsForStop(stop,true).isEmpty())
                                .collect(Collectors.toList()))
                        .build())
                .field(GraphQLFieldDefinition.newFieldDefinition()
                        .name("quaysByRadius")
                        .description(
                                "Get all quays within the specified radius from a location. The returned type has two fields quay and distance")
                        .type(relay.connectionType("quayAtDistance",
                                relay.edgeType("quayAtDistance", quayAtDistance, null, new ArrayList<>()),
                                new ArrayList<>()))
                        .argument(GraphQLArgument.newArgument()
                                .name("latitude")
                                .description("Latitude of the location")
                                .type(new GraphQLNonNull(Scalars.GraphQLFloat))
                                .build())
                        .argument(GraphQLArgument.newArgument()
                                .name("longitude")
                                .description("Longitude of the location")
                                .type(new GraphQLNonNull(Scalars.GraphQLFloat))
                                .build())
                        .argument(GraphQLArgument.newArgument()
                                .name("radius")
                                .description("Radius (in meters) to search for from the specified location")
                                .type(new GraphQLNonNull(Scalars.GraphQLInt))
                                .build())
                        .argument(GraphQLArgument.newArgument()
                                .name("authority")
                                .type(Scalars.GraphQLString)
                                .build())
                        .argument(relay.getConnectionFieldArguments())
                        .dataFetcher(environment -> {
                            List<GraphIndex.StopAndDistance> stops;
                            try {
                                stops = index.findClosestStopsByWalking(
                                        environment.getArgument("latitude"),
                                        environment.getArgument("longitude"),
                                        environment.getArgument("radius"))
                                        .stream()
                                        .filter(stopAndDistance -> environment.getArgument("authority") == null ||
                                                stopAndDistance.stop.getId().getFeedId()
                                                        .equalsIgnoreCase(environment.getArgument("authority")))
                                        .sorted(Comparator.comparing(s -> s.distance))
                                        .collect(Collectors.toList());
                            } catch (VertexNotFoundException e) {
                                LOG.warn("findClosestPlacesByWalking failed with exception, returning empty list of places. " , e);
                                stops = Collections.emptyList();
                            }

                            if (CollectionUtils.isEmpty(stops)) {
                                return new DefaultConnection<>(Collections.emptyList(), new DefaultPageInfo(null, null, false, false));
                            }
                            return new SimpleListConnection(stops).get(environment);
                        })
                        .build())
                /*
                .field(GraphQLFieldDefinition.newFieldDefinition()
                        .name("nearest")
                        .description(
                                "Get all places (quays, stop places, car parks etc. with coordinates) within the specified radius from a location. The returned type has two fields place and distance. The search is done by walking so the distance is according to the network of walkables.")
                        .type(relay.connectionType("placeAtDistance",
                                relay.edgeType("placeAtDistance", placeAtDistanceType, null, new ArrayList<>()),
                                new ArrayList<>()))
                        .argument(GraphQLArgument.newArgument()
                                .name("latitude")
                                .description("Latitude of the location")
                                .type(new GraphQLNonNull(Scalars.GraphQLFloat))
                                .build())
                        .argument(GraphQLArgument.newArgument()
                                .name("longitude")
                                .description("Longitude of the location")
                                .type(new GraphQLNonNull(Scalars.GraphQLFloat))
                                .build())
                        .argument(GraphQLArgument.newArgument()
                                .name("maximumDistance")
                                .description("Maximum distance (in meters) to search for from the specified location. Default is 2000m.")
                                .defaultValue(2000)
                                .type(Scalars.GraphQLInt)
                                .build())
                        .argument(GraphQLArgument.newArgument()
                                .name("maximumResults")
                                .description("Maximum number of results. Search is stopped when this limit is reached. Default is 20.")
                                .defaultValue(20)
                                .type(Scalars.GraphQLInt)
                                .build())
                        .argument(GraphQLArgument.newArgument()
                                .name("filterByPlaceTypes")
                                .description("Only include places of given types if set. Default accepts all types")
                                .defaultValue(Arrays.asList(TransmodelPlaceType.values()))
                                .type(new GraphQLList(filterPlaceTypeEnum))
                                .build())
                        .argument(GraphQLArgument.newArgument()
                                .name("filterByModes")
                                .description("Only include places that include this mode. Only checked for places with mode i.e. quays, departures.")
                                .type(new GraphQLList(modeEnum))
                                .build())
                        .argument(GraphQLArgument.newArgument()
                                .name("filterByInUse")
                                .description("Only affects queries for quays and stop places. If true only quays and stop places with at least one visiting line are included.")
                                .type(Scalars.GraphQLBoolean)
                                .defaultValue(Boolean.FALSE)
                                .build())
                        .argument(GraphQLArgument.newArgument()
                                .name("filterByIds")
                                .description("Only include places that match one of the given ids.")
                                .type(filterInputType)
                                .build())
                        .argument(GraphQLArgument.newArgument()
                                .name("multiModalMode")
                                .type(multiModalModeEnum)
                                .description("MultiModalMode for query. To control whether multi modal parent stop places, their mono modal children or both are included in the response." +
                                                     " Does not affect mono modal stop places that do not belong to a multi modal stop place. Only applicable for placeType StopPlace")
                                .defaultValue("parent")
                                .build())
                        .argument(relay.getConnectionFieldArguments())
                        .dataFetcher(environment -> {
                            List<FeedScopedId> filterByStops = null;
                            List<FeedScopedId> filterByRoutes = null;
                            List<String> filterByBikeRentalStations = null;
                            List<String> filterByBikeParks = null;
                            List<String> filterByCarParks = null;
                            @SuppressWarnings("rawtypes")
                            Map filterByIds = environment.getArgument("filterByIds");
                            if (filterByIds != null) {
                                filterByStops = toIdList(((List<String>) filterByIds.get("quays")));
                                filterByRoutes = toIdList(((List<String>) filterByIds.get("lines")));
                                filterByBikeRentalStations = filterByIds.get("bikeRentalStations") != null ? (List<String>) filterByIds.get("bikeRentalStations") : Collections.emptyList();
                                filterByBikeParks = filterByIds.get("bikeParks") != null ? (List<String>) filterByIds.get("bikeParks") : Collections.emptyList();
                                filterByCarParks = filterByIds.get("carParks") != null ? (List<String>) filterByIds.get("carParks") : Collections.emptyList();
                            }

                            List<TraverseMode> filterByTransportModes = environment.getArgument("filterByModes");
                            List<TransmodelPlaceType> placeTypes = environment.getArgument("filterByPlaceTypes");
                            if (CollectionUtils.isEmpty(placeTypes)) {
                                placeTypes = Arrays.asList(TransmodelPlaceType.values());
                            }
                            List<GraphIndex.PlaceType> filterByPlaceTypes = mappingUtil.mapPlaceTypes(placeTypes);

                            // Need to fetch more than requested no of places if stopPlaces are allowed, as this requires fetching potentially multiple quays for the same stop place and mapping them to unique stop places.
                            int orgMaxResults = environment.getArgument("maximumResults");
                            int maxResults = orgMaxResults;
                            if (placeTypes != null && placeTypes.contains(TransmodelPlaceType.STOP_PLACE)) {
                                maxResults *= 5;
                            }

                            List<GraphIndex.PlaceAndDistance> places;
                            try {
                                places = index.findClosestPlacesByWalking(
                                        environment.getArgument("latitude"),
                                        environment.getArgument("longitude"),
                                        environment.getArgument("maximumDistance"),
                                        maxResults,
                                        filterByTransportModes,
                                        filterByPlaceTypes,
                                        filterByStops,
                                        filterByRoutes,
                                        filterByBikeRentalStations,
                                        filterByBikeParks,
                                        filterByCarParks,
                                        environment.getArgument("filterByInUse")
                                );
                            } catch (VertexNotFoundException e) {
                                LOG.warn("findClosestPlacesByWalking failed with exception, returning empty list of places. " , e);
                                places = Collections.emptyList();
                            }

                            places = convertQuaysToStopPlaces(placeTypes, places,  environment.getArgument("multiModalMode")).stream().limit(orgMaxResults).collect(Collectors.toList());
                            if (CollectionUtils.isEmpty(places)) {
                                return new DefaultConnection<>(Collections.emptyList(), new DefaultPageInfo(null, null, false, false));
                            }
                            return new SimpleListConnection(places).get(environment);
                        })
                        .build())
                 */
                .field(GraphQLFieldDefinition.newFieldDefinition()
                        .name("authority")
                        .description("Get an authority by ID")
                        .type(authorityType)
                        .argument(GraphQLArgument.newArgument()
                                .name("id")
                                .type(new GraphQLNonNull(Scalars.GraphQLString))
                                .build())
                        .dataFetcher(environment ->
                                index.getAgencyWithoutFeedId(environment.getArgument("id")))
                        .build())
                .field(GraphQLFieldDefinition.newFieldDefinition()
                        .name("authorities")
                        .description("Get all authorities")
                        .type(new GraphQLNonNull(new GraphQLList(authorityType)))
                        .dataFetcher(environment -> new ArrayList<>(index.getAllAgencies()))
                        .build())
                .field(GraphQLFieldDefinition.newFieldDefinition()
                        .name("operator")
                        .description("Get a operator by ID")
                        .type(operatorType)
                        .argument(GraphQLArgument.newArgument()
                                .name("id")
                                .type(new GraphQLNonNull(Scalars.GraphQLString))
                                .build())
                        .dataFetcher(environment ->
                                index.operatorForId.get(
                                        mappingUtil.fromIdString(environment.getArgument("id"))
                                ))
                        .build())
                .field(GraphQLFieldDefinition.newFieldDefinition()
                        .name("operators")
                        .description("Get all operators")
                        .type(new GraphQLNonNull(new GraphQLList(operatorType)))
                        .dataFetcher(environment -> new ArrayList<>(index.getAllOperators()))
                        .build())
                .field(GraphQLFieldDefinition.newFieldDefinition()
                        .name("organisation")
                        .deprecate("Use 'authority' instead.")
                        .type(organisationType)
                        .argument(GraphQLArgument.newArgument()
                                .name("id")
                                .type(new GraphQLNonNull(Scalars.GraphQLString))
                                .build())
                        .dataFetcher(environment ->
                                index.getAgencyWithoutFeedId(environment.getArgument("id")))
                        .build())
                .field(GraphQLFieldDefinition.newFieldDefinition()
                        .name("organisations")
                        .deprecate("Use 'authorities' instead.")
                        .type(new GraphQLNonNull(new GraphQLList(organisationType)))
                        .dataFetcher(environment -> new ArrayList<>(index.getAllAgencies()))
                        .build())
                .field(GraphQLFieldDefinition.newFieldDefinition()
                        .name("line")
                        .description("Get a single line based on its id")
                        .type(lineType)
                        .argument(GraphQLArgument.newArgument()
                                .name("id")
                                .type(new GraphQLNonNull(Scalars.GraphQLString))
                                .build())
                        .dataFetcher(environment -> index.routeForId
                                .get(mappingUtil.fromIdString(environment.getArgument("id"))))
                        .build())
                .field(GraphQLFieldDefinition.newFieldDefinition()
                        .name("lines")
                        .description("Get all lines")
                        .type(new GraphQLNonNull(new GraphQLList(lineType)))
                        .argument(GraphQLArgument.newArgument()
                                .name("ids")
                                .type(new GraphQLList(Scalars.GraphQLString))
                                .build())
                        .argument(GraphQLArgument.newArgument()
                                .name("name")
                                .type(Scalars.GraphQLString)
                                .build())
                        .argument(GraphQLArgument.newArgument()
                                .name("publicCode")
                                .type(Scalars.GraphQLString)
                                .build())
                        .argument(GraphQLArgument.newArgument()
                                .name("publicCodes")
                                .type(new GraphQLList(Scalars.GraphQLString))
                                .build())
                        .argument(GraphQLArgument.newArgument()
                                .name("transportModes")
                                .type(new GraphQLList(transportModeEnum))
                                .build())
                        .argument(GraphQLArgument.newArgument()
                                .name("authorities")
                                .description("Set of ids of authorities to fetch lines for.")
                                .type(new GraphQLList(Scalars.GraphQLString))
                                .build())
                        .dataFetcher(environment -> {
                            if ((environment.getArgument("ids") instanceof List)) {
                                if (environment.getArguments().entrySet()
                                        .stream()
                                        .filter(stringObjectEntry -> stringObjectEntry.getValue() != null)
                                        .collect(Collectors.toList())
                                        .size() != 1) {
                                    throw new IllegalArgumentException("Unable to combine other filters with ids");
                                }
                                return ((List<String>) environment.getArgument("ids"))
                                        .stream()
                                        .map(id -> index.routeForId.get(mappingUtil.fromIdString(id)))
                                        .collect(Collectors.toList());
                            }
                            Stream<Route> stream = index.routeForId.values().stream();
                            if (environment.getArgument("name") != null) {
                                stream = stream
                                        .filter(route -> route.getLongName() != null)
                                        .filter(route -> route.getLongName().toLowerCase().startsWith(
                                                ((String) environment.getArgument("name")).toLowerCase())
                                        );
                            }
                            if (environment.getArgument("publicCode") != null) {
                                stream = stream
                                        .filter(route -> route.getShortName() != null)
                                        .filter(route -> route.getShortName().equals(environment.getArgument("publicCode")));
                            }
                            if (environment.getArgument("publicCodes") instanceof List) {
                                Set<String> publicCodes = new HashSet<>((List)environment.getArgument("publicCodes"));
                                stream = stream
                                                 .filter(route -> route.getShortName() != null)
                                                 .filter(route -> publicCodes.contains(route.getShortName()));
                            }
                            if (environment.getArgument("transportModes") != null) {

                                Set<TraverseMode> modes = ((List<TraverseMode>) environment.getArgument("transportModes")).stream()
                                        .filter(TraverseMode::isTransit)
                                        .collect(Collectors.toSet());
                                stream = stream
                                        .filter(route ->
                                                modes.contains(GtfsLibrary.getTraverseMode(route)));
                            }
                            if ((environment.getArgument("authorities") instanceof Collection)) {
                                Collection<String> authorityIds = environment.getArgument("authorities");
                                stream = stream
                                        .filter(route ->
                                                route.getAgency() != null && authorityIds.contains(route.getAgency().getId()));
                            }
                            return stream.collect(Collectors.toList());
                        })
                        .build())
                .field(GraphQLFieldDefinition.newFieldDefinition()
                        .name("serviceJourney")
                        .description("Get a single service journey based on its id")
                        .type(serviceJourneyType)
                        .argument(GraphQLArgument.newArgument()
                                .name("id")
                                .type(new GraphQLNonNull(Scalars.GraphQLString))
                                .build())
                        .dataFetcher(environment -> index.tripForId
                                .get(mappingUtil.fromIdString(environment.getArgument("id"))))
                        .build())
                .field(GraphQLFieldDefinition.newFieldDefinition()
                        .name("serviceJourneys")
                        .description("Get all service journeys")
                        .type(new GraphQLNonNull(new GraphQLList(serviceJourneyType)))
                        .argument(GraphQLArgument.newArgument()
                                .name("lines")
                                .description("Set of ids of lines to fetch serviceJourneys for.")
                                .type(new GraphQLList(Scalars.GraphQLString))
                                .build())
                        .argument(GraphQLArgument.newArgument()
                                .name("privateCodes")
                                .description("Set of ids of private codes to fetch serviceJourneys for.")
                                .type(new GraphQLList(Scalars.GraphQLString))
                                .build())
                        .argument(GraphQLArgument.newArgument()
                                .name("activeDates")
                                .description("Set of ids of active dates to fetch serviceJourneys for.")
                                .type(new GraphQLList(dateScalar))
                                .build())
                        .argument(GraphQLArgument.newArgument()
                                .name("authorities")
                                .description("Set of ids of authorities to fetch serviceJourneys for.")
                                .type(new GraphQLList(Scalars.GraphQLString))
                                .build())
                        .dataFetcher(environment -> {
                                List<String> lineIds=environment.getArgument("lines");
                                //List<String> privateCodes=environment.getArgument("privateCodes");
                                List<Long> activeDates=environment.getArgument("activeDates");
                                List<String> authorities=environment.getArgument("authorities");
                                return index.tripForId.values().stream()
                                        .filter(t -> CollectionUtils.isEmpty(lineIds) || lineIds.contains(t.getRoute().getId().getId()))
                                        //.filter(t -> CollectionUtils.isEmpty(privateCodes) || privateCodes.contains(t.getTripPrivateCode()))
                                        .filter(t -> CollectionUtils.isEmpty(authorities) || authorities.contains(t.getRoute().getAgency().getId()))
                                        .filter(t -> CollectionUtils.isEmpty(activeDates) || index.graph.getCalendarService().getServiceDatesForServiceId(t.getServiceId()).stream().anyMatch(sd -> activeDates.contains(mappingUtil.serviceDateToSecondsSinceEpoch(sd))))
                                        .collect(Collectors.toList());
                        })
                        .build())
                .field(GraphQLFieldDefinition.newFieldDefinition()
                        .name("bikeRentalStations")
                        .description("Get a single bike rental station based on its id")
                        .type(new GraphQLNonNull(new GraphQLList(bikeRentalStationType)))
                        .dataFetcher(dataFetchingEnvironment -> new ArrayList<>(index.graph.getService(BikeRentalStationService.class).getBikeRentalStations()))
                        .build())
                .field(GraphQLFieldDefinition.newFieldDefinition()
                        .name("bikeRentalStation")
                        .description("Get all bike rental stations")
                        .type(bikeRentalStationType)
                        .argument(GraphQLArgument.newArgument()
                                .name("id")
                                .type(new GraphQLNonNull(Scalars.GraphQLString))
                                .build())
                        .dataFetcher(environment -> index.graph.getService(BikeRentalStationService.class)
                                .getBikeRentalStations()
                                .stream()
                                .filter(bikeRentalStation -> bikeRentalStation.id.equals(environment.getArgument("id")))
                                .findFirst()
                                .orElse(null))
                        .build())

                .field(GraphQLFieldDefinition.newFieldDefinition()
                        .name("bikeRentalStationsByBbox")
                        .description("Get all bike rental stations within the specified bounding box. NOT IMPLEMENTED")
                        .type(new GraphQLNonNull(new GraphQLList(bikeRentalStationType)))
                        .argument(GraphQLArgument.newArgument()
                                .name("minimumLatitude")
                                .type(Scalars.GraphQLFloat)
                                .build())
                        .argument(GraphQLArgument.newArgument()
                                .name("minimumLongitude")
                                .type(Scalars.GraphQLFloat)
                                .build())
                        .argument(GraphQLArgument.newArgument()
                                .name("maximumLatitude")
                                .type(Scalars.GraphQLFloat)
                                .build())
                        .argument(GraphQLArgument.newArgument()
                                .name("maximumLongitude")
                                .type(Scalars.GraphQLFloat)
                                .build())
                        .dataFetcher(environment -> Collections.emptyList())
                        .build())
                .field(GraphQLFieldDefinition.newFieldDefinition()
                        .name("bikePark")
                        .description("Get a single bike park based on its id")
                        .type(bikeParkType)
                        .argument(GraphQLArgument.newArgument()
                                .name("id")
                                .type(new GraphQLNonNull(Scalars.GraphQLString))
                                .build())
                        .dataFetcher(environment -> index.graph.getService(BikeRentalStationService.class)
                                .getBikeParks()
                                .stream()
                                .filter(bikePark -> bikePark.id.equals(environment.getArgument("id")))
                                .findFirst()
                                .orElse(null))
                        .build())
                .field(GraphQLFieldDefinition.newFieldDefinition()
                        .name("bikeParks")
                        .description("Get all bike parks")
                        .type(new GraphQLNonNull(new GraphQLList(bikeParkType)))
                        .dataFetcher(dataFetchingEnvironment -> new ArrayList<>(index.graph.getService(BikeRentalStationService.class).getBikeParks()))
                        .build())
                /*
                .field(GraphQLFieldDefinition.newFieldDefinition()
                        .name("carPark")
                        .description("Get a single car park based on its id")
                        .type(carParkType)
                        .argument(GraphQLArgument.newArgument()
                                .name("id")
                                .type(new GraphQLNonNull(Scalars.GraphQLString))
                                .build())
                        .dataFetcher(environment -> index.graph.getService(CarParkService.class)
                                .getCarParks()
                                .stream()
                                .filter(carPark -> carPark.id.equals(environment.getArgument("id")))
                                .findFirst()
                                .orElse(null))
                        .build())
                .field(GraphQLFieldDefinition.newFieldDefinition()
                        .name("carParks")
                        .description("Get all car parks")
                        .type(new GraphQLNonNull(new GraphQLList(carParkType)))
                        .argument(GraphQLArgument.newArgument()
                                .name("ids")
                                .type(new GraphQLList(Scalars.GraphQLString))
                                .build())
                        .dataFetcher(environment -> {
                            if ((environment.getArgument("ids") instanceof List)) {
                                Map<String, CarPark> carParks = index.graph.getService(CarParkService.class).getCarParkById();
                                return ((List<String>) environment.getArgument("ids"))
                                        .stream()
                                        .map(carParks::get)
                                        .collect(Collectors.toList());
                            }
                            return new ArrayList<>(index.graph.getService(CarParkService.class).getCarParks());
                        })
                        .build())
                 */
                .field(GraphQLFieldDefinition.newFieldDefinition()
                        .name("routingParameters")
                        .description("Get default routing parameters.")
                        .type(routingParametersType)
                        .dataFetcher(environment -> getDefaultRoutingRequest())
                        .build())
                /*
                .field(GraphQLFieldDefinition.newFieldDefinition()
                        .name("notices")
                        .description("Get all notices")
                        .type(new GraphQLNonNull(new GraphQLList(noticeType)))
                        .dataFetcher(environment -> index.getNoticesByEntity().values())
                        .build())
                */
                .field(GraphQLFieldDefinition.newFieldDefinition()
                        .name("situations")
                        .description("Get all active situations.")
                        .type(new GraphQLNonNull(new GraphQLList(ptSituationElementType)))
                        .argument(GraphQLArgument.newArgument()
                                .name("authorities")
                                .description("Filter by reporting authorities.")
                                .type(new GraphQLList(Scalars.GraphQLString))
                                .build())
                        .argument(GraphQLArgument.newArgument()
                                .name("severities")
                                .description("Filter by severity.")
                                .type(new GraphQLList(severityEnum))
                                .build())
                        .dataFetcher(environment -> {
                            Collection<AlertPatch> alerts = graph.getSiriAlertPatchService().getAllAlertPatches();
                            if ((environment.getArgument("authorities") instanceof List)) {
                                List<String> authorities = environment.getArgument("authorities");
                                alerts = alerts.stream().filter(alertPatch -> authorities.contains(alertPatch.getFeedId())).collect(Collectors.toSet());
                            }
                            if ((environment.getArgument("severities") instanceof List)) {
                                List<String> severities = environment.getArgument("severities");
                                alerts = alerts.stream().filter(alertPatch -> severities.contains(alertPatch.getAlert().severity)).collect(Collectors.toSet());
                            }
                            return alerts;
                        })
                        .build())
                .build();

        Set<GraphQLType> dictionary = new HashSet<>();
        dictionary.add(placeInterface);

        indexSchema = GraphQLSchema.newSchema()
                .query(queryType)
                .build(dictionary);
    }

    /*
    private BookingArrangement getBookingArrangementForTripTimeShort(TripTimeShort tripTimeShort) {
        Trip trip = index.tripForId.get(tripTimeShort.tripId);
        if (trip == null) {
            return null;
        }
        TripPattern tripPattern = index.patternForTrip.get(trip);
        if (tripPattern == null || tripPattern.stopPattern == null) {
            return null;
        }
        return tripPattern.stopPattern.bookingArrangements[tripTimeShort.stopIndex];
    }
    */

    /**
     * Resolves all AlertPatches that are relevant for the supplied TripTimeShort.
     *
     * @param tripTimeShort
     * @return
     */

    private Collection<AlertPatch> getAllRelevantAlerts(TripTimeShort tripTimeShort) {
        FeedScopedId tripId = tripTimeShort.tripId;
        Trip trip = index.tripForId.get(tripId);
        FeedScopedId routeId = trip.getRoute().getId();

        FeedScopedId stopId = tripTimeShort.stopId;

        Stop stop = index.stopForId.get(stopId);
        FeedScopedId parentStopId = stop.getParentStation().getId();

        Collection<AlertPatch> allAlerts = new HashSet<>();

        AlertPatchService alertPatchService = index.graph.getSiriAlertPatchService();

        // Quay
        allAlerts.addAll(alertPatchService.getStopPatches(stopId));
        allAlerts.addAll(alertPatchService.getStopAndTripPatches(stopId, tripId));
        allAlerts.addAll(alertPatchService.getStopAndRoutePatches(stopId, routeId));
        // StopPlace
        allAlerts.addAll(alertPatchService.getStopPatches(parentStopId));
        allAlerts.addAll(alertPatchService.getStopAndTripPatches(parentStopId, tripId));
        allAlerts.addAll(alertPatchService.getStopAndRoutePatches(parentStopId, routeId));
        // Trip
        allAlerts.addAll(alertPatchService.getTripPatches(tripId));
        // Route
        allAlerts.addAll(alertPatchService.getRoutePatches(routeId));
        // Agency
        // TODO OTP2 This should probably have a FeedScopeId argument instead of string
        allAlerts.addAll(alertPatchService.getAgencyPatches(trip.getRoute().getAgency().getId()));
        // TripPattern
        allAlerts.addAll(alertPatchService.getTripPatternPatches(index.patternForTrip.get(trip)));

        long serviceDayMillis = 1000 * tripTimeShort.serviceDay;
        long arrivalMillis = 1000 * tripTimeShort.realtimeArrival;
        long departureMillis = 1000 * tripTimeShort.realtimeDeparture;

        filterSituationsByDateAndStopConditions(allAlerts,
                new Date(serviceDayMillis + arrivalMillis),
                new Date(serviceDayMillis + departureMillis),
                Arrays.asList(StopCondition.STOP, StopCondition.START_POINT, StopCondition.EXCEPTIONAL_STOP));

        return allAlerts;
    }



    private static void filterSituationsByDateAndStopConditions(Collection<AlertPatch> alertPatches, Date fromTime, Date toTime, List<StopCondition> stopConditions) {
        if (alertPatches != null) {

            // First and last period
            alertPatches.removeIf(alert -> alert.getAlert().effectiveStartDate.after(toTime) ||
                    (alert.getAlert().effectiveEndDate != null && alert.getAlert().effectiveEndDate.before(fromTime)));

            // Handle repeating validityPeriods
            alertPatches.removeIf(alertPatch -> !alertPatch.displayDuring(fromTime.getTime()/1000, toTime.getTime()/1000));

            alertPatches.removeIf(alert -> {
                boolean removeByStopCondition = false;

                if (!alert.getStopConditions().isEmpty()) {
                    removeByStopCondition = true;
                    for (StopCondition stopCondition : stopConditions) {
                        if (alert.getStopConditions().contains(stopCondition)) {
                            removeByStopCondition = false;
                        }
                    }
                }
                return removeByStopCondition;
            });
        }
    }


    /**
     * Create PlaceAndDistance objects for all unique stopPlaces according to specified multiModalMode if client has requested stopPlace type.
     *
     * Necessary because nearest does not support StopPlace (stations), so we need to fetch quays instead and map the response.
     *
     * Remove PlaceAndDistance objects for quays if client has not requested these.
     */
    /*
    private List<GraphIndex.PlaceAndDistance> convertQuaysToStopPlaces(List<TransmodelPlaceType> placeTypes, List<GraphIndex.PlaceAndDistance> places, String multiModalMode) {
        if (placeTypes==null || placeTypes.contains(TransmodelPlaceType.STOP_PLACE)) {
            // Convert quays to stop places
            List<GraphIndex.PlaceAndDistance> stations = places.stream().filter(p -> p.place instanceof Stop)
                                                                 .map(p -> new GraphIndex.PlaceAndDistance(index.stationForId.get(((Stop) p.place).getParentStationId()), p.distance))
                                                                 .filter(Objects::nonNull).collect(Collectors.toList());

            if ("parent".equals(multiModalMode)) {
                // Replace monomodal children with their multimodal parents
                stations = stations.stream().map(p -> new GraphIndex.PlaceAndDistance(getParentStopPlace((Stop) p.place).orElse((Stop) p.place), p.distance)).collect(Collectors.toList());
            }
            if ("all".equals(multiModalMode)) {
                // Add multimodal parents in addition to their monomodal children
                places.addAll(stations.stream().map(p -> new GraphIndex.PlaceAndDistance(getParentStopPlace((Stop) p.place).orElse(null), p.distance)).filter(p -> p.place != null).collect(Collectors.toList()));
            }

            places.addAll(stations);

            if (placeTypes != null && !placeTypes.contains(TransmodelPlaceType.QUAY)) {
                // Remove quays if only stop places are requested
                places = places.stream().filter(p -> !(p.place instanceof Stop && ((Stop) p.place).getLocationType() == 0)).collect(Collectors.toList());
            }

        }
        Collections.sort(places, Comparator.comparing(GraphIndex.PlaceAndDistance::getDistance));

        Set<Object> uniquePlaces= new HashSet<>();
        return places.stream().filter(s -> uniquePlaces.add(s.place)).collect(Collectors.toList());
    }
     */


    private RoutingRequest getDefaultRoutingRequest() {
        return new RoutingRequest();
    }

    private List<FeedScopedId> toIdList(List<String> ids) {
        if (ids == null) return Collections.emptyList();
        return ids.stream().map(id -> mappingUtil.fromIdString(id)).collect(Collectors.toList());
    }

    private void createPlanType() {
        final GraphQLObjectType placeType = GraphQLObjectType.newObject()
                .name("Place")
                .description("Common super class for all places (stop places, quays, car parks, bike parks and bike rental stations )")
                .field(GraphQLFieldDefinition.newFieldDefinition()
                        .name("name")
                        .description("For transit quays, the name of the quay. For points of interest, the name of the POI.")
                        .type(Scalars.GraphQLString)
                        .dataFetcher(environment -> ((Place) environment.getSource()).name)
                        .build())
                .field(GraphQLFieldDefinition.newFieldDefinition()
                        .name("vertexType")
                        .description("Type of vertex. (Normal, Bike sharing station, Bike P+R, Transit quay) Mostly used for better localization of bike sharing and P+R station names")
                        .type(vertexTypeEnum)
                        .dataFetcher(environment -> ((Place) environment.getSource()).vertexType)
                        .build())
                .field(GraphQLFieldDefinition.newFieldDefinition()
                        .name("latitude")
                        .description("The latitude of the place.")
                        .type(new GraphQLNonNull(Scalars.GraphQLFloat))
                        .dataFetcher(environment -> ((Place) environment.getSource()).lat)
                        .build())
                .field(GraphQLFieldDefinition.newFieldDefinition()
                        .name("longitude")
                        .description("The longitude of the place.")
                        .type(new GraphQLNonNull(Scalars.GraphQLFloat))
                        .dataFetcher(environment -> ((Place) environment.getSource()).lon)
                        .build())
                .field(GraphQLFieldDefinition.newFieldDefinition()
                        .name("quay")
                        .description("The quay related to the place.")
                        .type(quayType)
                        .dataFetcher(environment -> ((Place) environment.getSource()).vertexType.equals(VertexType.TRANSIT) ? index.stopForId.get(((Place) environment.getSource()).stopId) : null)
                        .build())
                .field(GraphQLFieldDefinition.newFieldDefinition()
                        .name("bikeRentalStation")
                        .type(bikeRentalStationType)
                        .description("The bike rental station related to the place")
                        .dataFetcher(environment -> ((Place) environment.getSource()).vertexType.equals(VertexType.BIKESHARE) ?
                                index.graph.getService(BikeRentalStationService.class)
                                        .getBikeRentalStations()
                                        .stream()
                                        .filter(bikeRentalStation -> bikeRentalStation.id.equals(((Place) environment.getSource()).bikeShareId))
                                        .findFirst()
                                        .orElse(null)
                                : null)
                        .build())
                /*
                .field(GraphQLFieldDefinition.newFieldDefinition()
                        .name("bikePark")
                        .type(bikeParkType)
                        .description("The bike parking related to the place")
                        .dataFetcher(environment -> ((Place) environment.getSource()).vertexType.equals(VertexType.BIKEPARK) ?
                                index.graph.getService(BikeRentalStationService.class)
                                        .getBikeParks()
                                        .stream()
                                        .filter(bikePark -> bikePark.id.equals(((Place) environment.getSource()).bikeParkId))
                                        .findFirst()
                                        .orElse(null)
                                : null)
                        .build())
                .field(GraphQLFieldDefinition.newFieldDefinition()
                        .name("carPark")
                        .type(carParkType)
                        .description("The car parking related to the place")
                        .dataFetcher(environment -> ((Place) environment.getSource()).vertexType.equals(VertexType.PARKANDRIDE) ?
                                index.graph.getService(CarParkService.class)
                                        .getCarParks()
                                        .stream()
                                        .filter(carPark -> carPark.id.equals(((Place) environment.getSource()).carParkId))
                                        .findFirst()
                                        .orElse(null)
                                : null)
                        .build())
                 */
                .build();


        final GraphQLObjectType pathGuidanceType = GraphQLObjectType.newObject()
                .name("PathGuidance")
                .description("A series of turn by turn instructions used for walking, biking and driving.")
                .field(GraphQLFieldDefinition.newFieldDefinition()
                        .name("distance")
                        .description("The distance in meters that this step takes.")
                        .type(Scalars.GraphQLFloat)
                        .dataFetcher(environment -> ((WalkStep) environment.getSource()).distance)
                        .build())
                .field(GraphQLFieldDefinition.newFieldDefinition()
                        .name("relativeDirection")
                        .description("The relative direction of this step.")
                        .type(relativeDirectionEnum)
                        .dataFetcher(environment -> ((WalkStep) environment.getSource()).relativeDirection)
                        .build())
                .field(GraphQLFieldDefinition.newFieldDefinition()
                        .name("streetName")
                        .description("The name of the street.")
                        .type(Scalars.GraphQLString)
                        .dataFetcher(environment -> ((WalkStep) environment.getSource()).streetName)
                        .build())
                .field(GraphQLFieldDefinition.newFieldDefinition()
                        .name("heading")
                        .description("The absolute direction of this step.")
                        .type(absoluteDirectionEnum)
                        .dataFetcher(environment -> ((WalkStep) environment.getSource()).absoluteDirection)
                        .build())
                .field(GraphQLFieldDefinition.newFieldDefinition()
                        .name("exit")
                        .description("When exiting a highway or traffic circle, the exit name/number.")
                        .type(Scalars.GraphQLString)
                        .dataFetcher(environment -> ((WalkStep) environment.getSource()).exit)
                        .build())
                .field(GraphQLFieldDefinition.newFieldDefinition()
                        .name("stayOn")
                        .description("Indicates whether or not a street changes direction at an intersection.")
                        .type(Scalars.GraphQLBoolean)
                        .dataFetcher(environment -> ((WalkStep) environment.getSource()).stayOn)
                        .build())
                .field(GraphQLFieldDefinition.newFieldDefinition()
                        .name("area")
                        .description("This step is on an open area, such as a plaza or train platform, and thus the directions should say something like \"cross\"")
                        .type(Scalars.GraphQLBoolean)
                        .dataFetcher(environment -> ((WalkStep) environment.getSource()).area)
                        .build())
                .field(GraphQLFieldDefinition.newFieldDefinition()
                        .name("bogusName")
                        .description("The name of this street was generated by the system, so we should only display it once, and generally just display right/left directions")
                        .type(Scalars.GraphQLBoolean)
                        .dataFetcher(environment -> ((WalkStep) environment.getSource()).bogusName)
                        .build())
                .field(GraphQLFieldDefinition.newFieldDefinition()
                        .name("latitude")
                        .description("The latitude of the step.")
                        .type(Scalars.GraphQLFloat)
                        .dataFetcher(environment -> ((WalkStep) environment.getSource()).lat)
                        .build())
                .field(GraphQLFieldDefinition.newFieldDefinition()
                        .name("longitude")
                        .description("The longitude of the step.")
                        .type(Scalars.GraphQLFloat)
                        .dataFetcher(environment -> ((WalkStep) environment.getSource()).lon)
                        .build())
                /*
                .field(GraphQLFieldDefinition.newFieldDefinition()
                        .name("legStepText")
                        .description("Direction information as readable text.")
                        .type(Scalars.GraphQLString)
                        .argument(GraphQLArgument.newArgument()
                                .name("locale")
                                .type(localeEnum)
                                .defaultValue("no")
                                .build())
                        .dataFetcher(environment -> ((WalkStep) environment.getSource()).getLegStepText(environment))
                        .build())
                 */
                .build();

        final GraphQLObjectType legType = GraphQLObjectType.newObject()
                .name("Leg")
                .description("Part of a trip pattern. Either a ride on a public transport vehicle or access or path link to/from/between places")
                .field(GraphQLFieldDefinition.newFieldDefinition()
                        .name("startTime")
                        .description("The date and time this leg begins.")
                        .deprecate("Replaced with expectedStartTime")
                        .type(dateTimeScalar)
                        .dataFetcher(environment -> ((Leg) environment.getSource()).startTime.getTime().getTime())
                        .build())
                .field(GraphQLFieldDefinition.newFieldDefinition()
                        .name("endTime")
                        .description("The date and time this leg ends.")
                        .deprecate("Replaced with expectedEndTime")
                        .type(dateTimeScalar)
                        .dataFetcher(environment -> ((Leg) environment.getSource()).endTime.getTime().getTime())
                        .build())
                .field(GraphQLFieldDefinition.newFieldDefinition()
                        .name("aimedStartTime")
                        .description("The aimed date and time this leg starts.")
                        .type(dateTimeScalar)
                        .dataFetcher(// startTime is already adjusted for realtime - need to subtract delay to get aimed time
                                environment -> ((Leg) environment.getSource()).startTime.getTimeInMillis() -
                                        (1000 * ((Leg) environment.getSource()).departureDelay))
                        .build())
                .field(GraphQLFieldDefinition.newFieldDefinition()
                        .name("expectedStartTime")
                        .description("The expected, realtime adjusted date and time this leg starts.")
                        .type(dateTimeScalar)
                        .dataFetcher(
                                environment -> ((Leg) environment.getSource()).startTime.getTimeInMillis())
                        .build())
                .field(GraphQLFieldDefinition.newFieldDefinition()
                        .name("aimedEndTime")
                        .description("The aimed date and time this leg ends.")
                        .type(dateTimeScalar)
                        .dataFetcher(// endTime is already adjusted for realtime - need to subtract delay to get aimed time
                                environment -> ((Leg) environment.getSource()).endTime.getTimeInMillis() -
                                        (1000 * ((Leg) environment.getSource()).arrivalDelay))
                        .build())
                .field(GraphQLFieldDefinition.newFieldDefinition()
                        .name("expectedEndTime")
                        .description("The expected, realtime adjusted date and time this leg ends.")
                        .type(dateTimeScalar)
                        .dataFetcher(
                                environment -> ((Leg) environment.getSource()).endTime.getTimeInMillis())
                        .build())
                .field(GraphQLFieldDefinition.newFieldDefinition()
                        .name("mode")
                        .description("The mode of transport or access (e.g., foot) used when traversing this leg.")
                        .type(modeEnum)
                        .dataFetcher(environment -> Enum.valueOf(TraverseMode.class, ((Leg) environment.getSource()).mode))
                        .build())
                .field(GraphQLFieldDefinition.newFieldDefinition()
                        .name("transportSubmode")
                        .description("The transport sub mode (e.g., localBus or expressBus) used when traversing this leg. Null if leg is not a ride")
                        .type(transportSubmode)
                        .dataFetcher(environment -> TransmodelTransportSubmode.UNDEFINED)
                        .build())
                .field(GraphQLFieldDefinition.newFieldDefinition()
                        .name("duration")
                        .description("The legs's duration in seconds")
                        .type(Scalars.GraphQLLong)
                        .dataFetcher(environment -> ((Leg) environment.getSource()).getDuration())
                        .build())
                .field(GraphQLFieldDefinition.newFieldDefinition()
                    .name("directDuration")
                    .type(Scalars.GraphQLLong)
                    .description("NOT IMPLEMENTED")
                    .dataFetcher(environment -> ((Leg) environment.getSource()).getDuration())
                    .build())
                .field(GraphQLFieldDefinition.newFieldDefinition()
                        .name("pointsOnLink")
                        .description("The legs's geometry.")
                        .type(linkGeometryType)
                        .dataFetcher(environment -> ((Leg) environment.getSource()).legGeometry)
                        .build())
                .field(GraphQLFieldDefinition.newFieldDefinition()
                        .name("authority")
                        .description("For ride legs, the service authority used for this legs. For non-ride legs, null.")
                        .type(authorityType)
                        .dataFetcher(environment -> getAgency(((Leg) environment.getSource()).agencyId))
                        .build())
                .field(GraphQLFieldDefinition.newFieldDefinition()
                        .name("operator")
                        .description("For ride legs, the operator used for this legs. For non-ride legs, null.")
                        .type(operatorType)
                        .dataFetcher(
                                environment -> {
                                    FeedScopedId tripId = ((Leg) environment.getSource()).tripId;
                                    return tripId == null ? null : index.tripForId.get(tripId).getOperator();
                                }
                        )
                        .build())
                .field(GraphQLFieldDefinition.newFieldDefinition()
                        .name("organisation")
                        .description("For ride legs, the transit organisation that operates the service used for this legs. For non-ride legs, null.")
                        .deprecate("Use 'authority' instead.")
                        .type(organisationType)
                        .dataFetcher(environment -> getAgency(((Leg) environment.getSource()).agencyId))
                        .build())
                .field(GraphQLFieldDefinition.newFieldDefinition()
                        .name("realTime")
                        .description("Whether there is real-time data about this leg")
                        .type(Scalars.GraphQLBoolean)
                        .dataFetcher(environment -> ((Leg) environment.getSource()).realTime)
                        .deprecate("Should not be camelCase. Use realtime instead.")
                        .build())
                .field(GraphQLFieldDefinition.newFieldDefinition()
                        .name("realtime")
                        .description("Whether there is real-time data about this leg")
                        .type(Scalars.GraphQLBoolean)
                        .dataFetcher(environment -> ((Leg) environment.getSource()).realTime)
                        .build())
                .field(GraphQLFieldDefinition.newFieldDefinition()
                        .name("distance")
                        .description("The distance traveled while traversing the leg in meters.")
                        .type(Scalars.GraphQLFloat)
                        .dataFetcher(environment -> ((Leg) environment.getSource()).distance)
                        .build())
                .field(GraphQLFieldDefinition.newFieldDefinition()
                        .name("ride")
                        .description("Whether this leg is a ride leg or not.")
                        .type(Scalars.GraphQLBoolean)
                        .dataFetcher(environment -> ((Leg) environment.getSource()).isTransitLeg())
                        .build())
                .field(GraphQLFieldDefinition.newFieldDefinition()
                        .name("rentedBike")
                        .description("Whether this leg is with a rented bike.")
                        .type(Scalars.GraphQLBoolean)
                        .dataFetcher(environment -> ((Leg) environment.getSource()).rentedBike)
                        .build())
                .field(GraphQLFieldDefinition.newFieldDefinition()
                        .name("fromPlace")
                        .description("The Place where the leg originates.")
                        .type(new GraphQLNonNull(placeType))
                        .dataFetcher(environment -> ((Leg) environment.getSource()).from)
                        .build())
                .field(GraphQLFieldDefinition.newFieldDefinition()
                        .name("toPlace")
                        .description("The Place where the leg ends.")
                        .type(new GraphQLNonNull(placeType))
                        .dataFetcher(environment -> ((Leg) environment.getSource()).to)
                        .build())
                .field(GraphQLFieldDefinition.newFieldDefinition()
                        .name("fromEstimatedCall")
                        .description("EstimatedCall for the quay where the leg originates. NOT IMPLEMENTED")
                        .type(estimatedCallType)
                        .dataFetcher(environment -> null)
                        .build())
                .field(GraphQLFieldDefinition.newFieldDefinition()
                        .name("toEstimatedCall")
                        .description("EstimatedCall for the quay where the leg ends. NOT IMPLEMENTED")
                        .type(estimatedCallType)
                        .dataFetcher(environment -> null)
                        .build())
                .field(GraphQLFieldDefinition.newFieldDefinition()
                        .name("line")
                        .description("For ride legs, the line. For non-ride legs, null.")
                        .type(lineType)
                        .dataFetcher(environment -> index.routeForId.get(((Leg) environment.getSource()).routeId))
                        .build())
                .field(GraphQLFieldDefinition.newFieldDefinition()
                        .name("serviceJourney")
                        .description("For ride legs, the service journey. For non-ride legs, null.")
                        .type(serviceJourneyType)
                        .dataFetcher(environment -> index.tripForId.get(((Leg) environment.getSource()).tripId))
                        .build())
                .field(GraphQLFieldDefinition.newFieldDefinition()
                        .name("intermediateQuays")
                        .description("For ride legs, intermediate quays between the Place where the leg originates and the Place where the leg ends. For non-ride legs, empty list.")
                        .type(new GraphQLNonNull(new GraphQLList(quayType)))
                        .dataFetcher(environment -> {
                                List<Place> stops = ((Leg) environment.getSource()).intermediateStops;
                                if (stops == null) {
                                    return new ArrayList<>();
                                }
                                else {
                                    return (stops.stream()
                                            .filter(place -> place.stopId != null)
                                            .map(placeWithStop -> index.stopForId.get(placeWithStop.stopId))
                                            .filter(Objects::nonNull)
                                            .collect(Collectors.toList()));
                                }
                            })
                        .build())
                .field(GraphQLFieldDefinition.newFieldDefinition()
                        .name("intermediateEstimatedCalls")
                        .description("For ride legs, estimated calls for quays between the Place where the leg originates and the Place where the leg ends. For non-ride legs, empty list.")
                        .type(new GraphQLNonNull(new GraphQLList(estimatedCallType)))
                        .dataFetcher(environment -> new ArrayList<>())
                        .build())
                .field(GraphQLFieldDefinition.newFieldDefinition()
                        .name("serviceJourneyEstimatedCalls")
                        .description("For ride legs, all estimated calls for the service journey. For non-ride legs, empty list.")
                        .type(new GraphQLNonNull(new GraphQLList(estimatedCallType)))
                        .dataFetcher(environment -> tripTimeShortHelper.getAllTripTimeShortsForLegsTrip(environment.getSource()))
                        .build())
                /*
                .field(GraphQLFieldDefinition.newFieldDefinition()
                        .name("via")
                        .description("Do we continue from a specified via place")
                        .type(Scalars.GraphQLBoolean)
                        .dataFetcher(environment -> ((Leg) environment.getSource()).intermediatePlace)
                        .build())
                */
                .field(GraphQLFieldDefinition.newFieldDefinition()
                        .name("situations")
                        .description("All relevant situations for this leg")
                        .type(new GraphQLNonNull(new GraphQLList(ptSituationElementType)))
                        .dataFetcher(environment -> ((Leg) environment.getSource()).alertPatches)
                        .build())
                .field(GraphQLFieldDefinition.newFieldDefinition()
                        .name("steps")
                        .description("Do we continue from a specified via place")
                        .type(new GraphQLNonNull(new GraphQLList(pathGuidanceType)))
                        .dataFetcher(environment -> ((Leg) environment.getSource()).walkSteps)
                        .build())
                .field(GraphQLFieldDefinition.newFieldDefinition()
                        .name("interchangeFrom")
                        .description("NOT IMPLEMENTED")
                        .type(interchangeType)
                        .dataFetcher(environment -> null)
                        .build())
                .field(GraphQLFieldDefinition.newFieldDefinition()
                        .name("interchangeTo")
                        .description("NOT IMPLEMENTED")
                        .type(interchangeType)
                        .dataFetcher(environment -> null)
                        .build())
                .field(GraphQLFieldDefinition.newFieldDefinition()
                        .name("bookingArrangements")
                        .type(bookingArrangementType)
                        .build())
                .build();


        final GraphQLObjectType tripPatternType = GraphQLObjectType.newObject()
                .name("TripPattern")
                .description("List of legs constituting a suggested sequence of rides and links for a specific trip.")
                .field(GraphQLFieldDefinition.newFieldDefinition()
                        .name("startTime")
                        .description("Time that the trip departs.")
                        .type(dateTimeScalar)
                        .dataFetcher(environment -> ((Itinerary) environment.getSource()).startTime.getTime().getTime())
                        .build())
                .field(GraphQLFieldDefinition.newFieldDefinition()
                        .name("endTime")
                        .description("Time that the trip arrives.")
                        .type(dateTimeScalar)
                        .dataFetcher(environment -> ((Itinerary) environment.getSource()).endTime.getTime().getTime())
                        .build())
                .field(GraphQLFieldDefinition.newFieldDefinition()
                        .name("duration")
                        .description("Duration of the trip, in seconds.")
                        .type(Scalars.GraphQLLong)
                        .dataFetcher(environment -> ((Itinerary) environment.getSource()).duration)
                        .build())
                .field(GraphQLFieldDefinition.newFieldDefinition()
                        .name("directDuration")
                        .description("NOT IMPLEMENTED.")
                        .type(Scalars.GraphQLLong)
                        .dataFetcher(environment -> ((Itinerary) environment.getSource()).duration)
                        .build())
                .field(GraphQLFieldDefinition.newFieldDefinition()
                        .name("waitingTime")
                        .description("How much time is spent waiting for transit to arrive, in seconds.")
                        .type(Scalars.GraphQLLong)
                        .dataFetcher(environment -> ((Itinerary) environment.getSource()).waitingTime)
                        .build())

                .field(GraphQLFieldDefinition.newFieldDefinition()
                        .name("distance")
                        .description("Total distance for the trip, in meters. NOT IMPLEMENTED")
                        .type(Scalars.GraphQLFloat)
                        .dataFetcher(environment -> 0)
                        .build())
                .field(GraphQLFieldDefinition.newFieldDefinition()
                        .name("walkTime")
                        .description("How much time is spent walking, in seconds.")
                        .type(Scalars.GraphQLLong)
                        .dataFetcher(environment -> ((Itinerary) environment.getSource()).walkTime)
                        .build())
                .field(GraphQLFieldDefinition.newFieldDefinition()
                        .name("walkDistance")
                        .description("How far the user has to walk, in meters.")
                        .type(Scalars.GraphQLFloat)
                        .dataFetcher(environment -> ((Itinerary) environment.getSource()).walkDistance)
                        .build())
                .field(GraphQLFieldDefinition.newFieldDefinition()
                        .name("legs")
                        .description("A list of legs. Each leg is either a walking (cycling, car) portion of the trip, or a ride leg on a particular vehicle. So a trip where the use walks to the Q train, transfers to the 6, then walks to their destination, has four legs.")
                        .type(new GraphQLNonNull(new GraphQLList(legType)))
                        .dataFetcher(environment -> ((Itinerary) environment.getSource()).legs)
                        .build())
                /*
                .field(GraphQLFieldDefinition.newFieldDefinition()
                        .name("weight")
                        .description("Weight of the itinerary. Used for debugging.")
                        .type(Scalars.GraphQLFloat)
                        .dataFetcher(environment -> ((Itinerary)environment.getSource()).weight)
                        .build())
                 */
                .build();

        routingParametersType = GraphQLObjectType.newObject()
                .name("RoutingParameters")
                .description("The default parameters used in travel searches.")
                .field(GraphQLFieldDefinition.newFieldDefinition()
                        .name("walkSpeed")
                        .description("Max walk speed along streets, in meters per second")
                        .type(Scalars.GraphQLFloat)
                        .dataFetcher(environment -> ((RoutingRequest) environment.getSource()).walkSpeed)
                        .build())
                .field(GraphQLFieldDefinition.newFieldDefinition()
                        .name("bikeSpeed")
                        .description("Max bike speed along streets, in meters per second")
                        .type(Scalars.GraphQLFloat)
                        .dataFetcher(environment -> ((RoutingRequest) environment.getSource()).bikeSpeed)
                        .build())
                .field(GraphQLFieldDefinition.newFieldDefinition()
                        .name("carSpeed")
                        .description("Max car speed along streets, in meters per second")
                        .type(Scalars.GraphQLFloat)
                        .dataFetcher(environment -> ((RoutingRequest) environment.getSource()).carSpeed)
                        .build())
                .field(GraphQLFieldDefinition.newFieldDefinition()
                        .name("maxWalkDistance")
                        .description("The maximum distance (in meters) the user is willing to walk for access/egress legs.")
                        .type(Scalars.GraphQLFloat)
                        .dataFetcher(environment -> ((RoutingRequest) environment.getSource()).maxWalkDistance)
                        .build())
                .field(GraphQLFieldDefinition.newFieldDefinition()
                        .name("maxTransferWalkDistance")
                        .description("The maximum distance (in meters) the user is willing to walk for transfer legs.")
                        .type(Scalars.GraphQLFloat)
                        .dataFetcher(environment -> ((RoutingRequest) environment.getSource()).maxTransferWalkDistance)
                        .build())
                .field(GraphQLFieldDefinition.newFieldDefinition()
                        .name("maxPreTransitTime")
                        .description("The maximum time (in seconds) of pre-transit travel when using drive-to-transit (park and ride or kiss and ride).")
                        .type(Scalars.GraphQLFloat)
                        .dataFetcher(environment -> ((RoutingRequest) environment.getSource()).maxPreTransitTime)
                        .build())
                .field(GraphQLFieldDefinition.newFieldDefinition()
                        .name("wheelChairAccessible")
                        .description("Whether the trip must be wheelchair accessible.")
                        .type(Scalars.GraphQLBoolean)
                        .dataFetcher(environment -> ((RoutingRequest) environment.getSource()).wheelchairAccessible)
                        .build())
                .field(GraphQLFieldDefinition.newFieldDefinition()
                        .name("numItineraries")
                        .description("The maximum number of itineraries to return.")
                        .type(Scalars.GraphQLInt)
                        .dataFetcher(environment -> ((RoutingRequest) environment.getSource()).numItineraries)
                        .build())
                .field(GraphQLFieldDefinition.newFieldDefinition()
                        .name("maxSlope")
                        .description("The maximum slope of streets for wheelchair trips.")
                        .type(Scalars.GraphQLFloat)
                        .dataFetcher(environment -> ((RoutingRequest) environment.getSource()).maxWheelchairSlope)
                        .build())
                .field(GraphQLFieldDefinition.newFieldDefinition()
                        .name("showIntermediateStops")
                        .description("Whether the planner should return intermediate stops lists for transit legs.")
                        .type(Scalars.GraphQLBoolean)
                        .dataFetcher(environment -> ((RoutingRequest) environment.getSource()).showIntermediateStops)
                        .build())
                .field(GraphQLFieldDefinition.newFieldDefinition()
                        .name("transferPenalty")
                        .description("An extra penalty added on transfers (i.e. all boardings except the first one).")
                        .type(Scalars.GraphQLInt)
                        .dataFetcher(environment -> ((RoutingRequest) environment.getSource()).transferPenalty)
                        .build())
                .field(GraphQLFieldDefinition.newFieldDefinition()
                        .name("walkReluctance")
                        .description("A multiplier for how bad walking is, compared to being in transit for equal lengths of time.")
                        .type(Scalars.GraphQLFloat)
                        .dataFetcher(environment -> ((RoutingRequest) environment.getSource()).walkReluctance)
                        .build())
                .field(GraphQLFieldDefinition.newFieldDefinition()
                        .name("stairsReluctance")
                        .description("Used instead of walkReluctance for stairs.")
                        .type(Scalars.GraphQLFloat)
                        .dataFetcher(environment -> ((RoutingRequest) environment.getSource()).stairsReluctance)
                        .build())
                .field(GraphQLFieldDefinition.newFieldDefinition()
                        .name("turnReluctance")
                        .description("Multiplicative factor on expected turning time.")
                        .type(Scalars.GraphQLFloat)
                        .dataFetcher(environment -> ((RoutingRequest) environment.getSource()).turnReluctance)
                        .build())
                /*
                .field(GraphQLFieldDefinition.newFieldDefinition()
                        .name("walkOnStreetReluctance")
                        .description("How much more reluctant is the user to walk on streets with car traffic allowed.")
                        .type(Scalars.GraphQLFloat)
                        .dataFetcher(environment -> ((RoutingRequest) environment.getSource()).walkOnStreetReluctance)
                        .build())
                 */
                .field(GraphQLFieldDefinition.newFieldDefinition()
                        .name("elevatorBoardTime")
                        .description("How long does it take to get on an elevator, on average.")
                        .type(Scalars.GraphQLInt)
                        .dataFetcher(environment -> ((RoutingRequest) environment.getSource()).elevatorBoardTime)
                        .build())
                .field(GraphQLFieldDefinition.newFieldDefinition()
                        .name("elevatorBoardCost")
                        .description("What is the cost of boarding a elevator?")
                        .type(Scalars.GraphQLInt)
                        .dataFetcher(environment -> ((RoutingRequest) environment.getSource()).elevatorBoardCost)
                        .build())
                .field(GraphQLFieldDefinition.newFieldDefinition()
                        .name("elevatorHopTime")
                        .description("How long does it take to advance one floor on an elevator?")
                        .type(Scalars.GraphQLInt)
                        .dataFetcher(environment -> ((RoutingRequest) environment.getSource()).elevatorHopTime)
                        .build())
                .field(GraphQLFieldDefinition.newFieldDefinition()
                        .name("elevatorHopCost")
                        .description("What is the cost of travelling one floor on an elevator?")
                        .type(Scalars.GraphQLInt)
                        .dataFetcher(environment -> ((RoutingRequest) environment.getSource()).elevatorHopCost)
                        .build())
                .field(GraphQLFieldDefinition.newFieldDefinition()
                        .name("bikeRentalPickupTime")
                        .description("Time to rent a bike.")
                        .type(Scalars.GraphQLInt)
                        .dataFetcher(environment -> ((RoutingRequest) environment.getSource()).bikeRentalPickupTime)
                        .build())
                .field(GraphQLFieldDefinition.newFieldDefinition()
                        .name("bikeRentalPickupCost")
                        .description("Cost to rent a bike.")
                        .type(Scalars.GraphQLInt)
                        .dataFetcher(environment -> ((RoutingRequest) environment.getSource()).bikeRentalPickupCost)
                        .build())
                .field(GraphQLFieldDefinition.newFieldDefinition()
                        .name("bikeRentalDropOffTime")
                        .description("Time to drop-off a rented bike.")
                        .type(Scalars.GraphQLInt)
                        .dataFetcher(environment -> ((RoutingRequest) environment.getSource()).bikeRentalDropoffTime)
                        .build())
                .field(GraphQLFieldDefinition.newFieldDefinition()
                        .name("bikeRentalDropOffCost")
                        .description("Cost to drop-off a rented bike.")
                        .type(Scalars.GraphQLInt)
                        .dataFetcher(environment -> ((RoutingRequest) environment.getSource()).bikeRentalDropoffCost)
                        .build())
                .field(GraphQLFieldDefinition.newFieldDefinition()
                        .name("bikeParkTime")
                        .description("Time to park a bike.")
                        .type(Scalars.GraphQLInt)
                        .dataFetcher(environment -> ((RoutingRequest) environment.getSource()).bikeParkTime)
                        .build())
                .field(GraphQLFieldDefinition.newFieldDefinition()
                        .name("bikeParkCost")
                        .description("Cost to park a bike.")
                        .type(Scalars.GraphQLInt)
                        .dataFetcher(environment -> ((RoutingRequest) environment.getSource()).bikeParkCost)
                        .build())
                .field(GraphQLFieldDefinition.newFieldDefinition()
                        .name("carDropOffTime")
                        .description("Time to park a car in a park and ride, w/o taking into account driving and walking cost.")
                        .type(Scalars.GraphQLInt)
                        .dataFetcher(environment -> ((RoutingRequest) environment.getSource()).carDropoffTime)
                        .build())
                .field(GraphQLFieldDefinition.newFieldDefinition()
                        .name("waitReluctance")
                        .description("How much worse is waiting for a transit vehicle than being on a transit vehicle, as a multiplier.")
                        .type(Scalars.GraphQLFloat)
                        .dataFetcher(environment -> ((RoutingRequest) environment.getSource()).waitReluctance)
                        .build())
                .field(GraphQLFieldDefinition.newFieldDefinition()
                        .name("waitAtBeginningFactor")
                        .description("How much less bad is waiting at the beginning of the trip (replaces waitReluctance on the first boarding).")
                        .type(Scalars.GraphQLFloat)
                        .dataFetcher(environment -> ((RoutingRequest) environment.getSource()).waitAtBeginningFactor)
                        .build())
                .field(GraphQLFieldDefinition.newFieldDefinition()
                        .name("walkBoardCost")
                        .description("This prevents unnecessary transfers by adding a cost for boarding a vehicle.")
                        .type(Scalars.GraphQLInt)
                        .dataFetcher(environment -> ((RoutingRequest) environment.getSource()).walkBoardCost)
                        .build())
                .field(GraphQLFieldDefinition.newFieldDefinition()
                        .name("bikeBoardCost")
                        .description("Separate cost for boarding a vehicle with a bicycle, which is more difficult than on foot.")
                        .type(Scalars.GraphQLInt)
                        .dataFetcher(environment -> ((RoutingRequest) environment.getSource()).bikeBoardCost)
                        .build())
                .field(GraphQLFieldDefinition.newFieldDefinition()
                        .name("otherThanPreferredRoutesPenalty")
                        .description("Penalty added for using every route that is not preferred if user set any route as preferred. We return number of seconds that we are willing to wait for preferred route.")
                        .type(Scalars.GraphQLInt)
                        .dataFetcher(environment -> ((RoutingRequest) environment.getSource()).otherThanPreferredRoutesPenalty)
                        .build())
                .field(GraphQLFieldDefinition.newFieldDefinition()
                        .name("transferSlack")
                        .description("A global minimum transfer time (in seconds) that specifies the minimum amount of time that must pass between exiting one transit vehicle and boarding another.")
                        .type(Scalars.GraphQLInt)
                        .dataFetcher(environment -> ((RoutingRequest) environment.getSource()).transferSlack)
                        .build())
                .field(GraphQLFieldDefinition.newFieldDefinition()
                        .name("boardSlack")
                        .description("Invariant: boardSlack + alightSlack <= transferSlack.")
                        .type(Scalars.GraphQLInt)
                        .dataFetcher(environment -> ((RoutingRequest) environment.getSource()).boardSlack)
                        .build())
                .field(GraphQLFieldDefinition.newFieldDefinition()
                        .name("alightSlack")
                        .description("Invariant: boardSlack + alightSlack <= transferSlack.")
                        .type(Scalars.GraphQLInt)
                        .dataFetcher(environment -> ((RoutingRequest) environment.getSource()).alightSlack)
                        .build())
                .field(GraphQLFieldDefinition.newFieldDefinition()
                        .name("maxTransfers")
                        .description("Maximum number of transfers returned in a trip plan.")
                        .type(Scalars.GraphQLInt)
                        .dataFetcher(environment -> ((RoutingRequest) environment.getSource()).maxTransfers)
                        .build())
                .field(GraphQLFieldDefinition.newFieldDefinition()
                        .name("reverseOptimizeOnTheFly")
                        .description("DEPRECATED - NOT IN USE IN OTP2.")
                        .type(Scalars.GraphQLBoolean)
                        .dataFetcher(e -> false)
                        .build())
                .field(GraphQLFieldDefinition.newFieldDefinition()
                        .name("compactLegsByReversedSearch")
                        .description("DEPRECATED - NOT IN USE IN OTP2.")
                        .type(Scalars.GraphQLBoolean)
                        .dataFetcher(e -> false)
                        .build())
                .field(GraphQLFieldDefinition.newFieldDefinition()
                        .name("carDecelerationSpeed")
                        .description("The deceleration speed of an automobile, in meters per second per second.")
                        .type(Scalars.GraphQLFloat)
                        .dataFetcher(environment -> ((RoutingRequest) environment.getSource()).carDecelerationSpeed)
                        .build())
                .field(GraphQLFieldDefinition.newFieldDefinition()
                        .name("carAccelerationSpeed")
                        .description("The acceleration speed of an automobile, in meters per second per second.")
                        .type(Scalars.GraphQLFloat)
                        .dataFetcher(environment -> ((RoutingRequest) environment.getSource()).carAccelerationSpeed)
                        .build())
                .field(GraphQLFieldDefinition.newFieldDefinition()
                        .name("ignoreRealTimeUpdates")
                        .description("When true, realtime updates are ignored during this search.")
                        .type(Scalars.GraphQLBoolean)
                        .dataFetcher(environment -> ((RoutingRequest) environment.getSource()).ignoreRealtimeUpdates)
                        .build())
                /*
                .field(GraphQLFieldDefinition.newFieldDefinition()
                        .name("includedPlannedCancellations")
                        .description("When true, service journeys cancelled in scheduled route data will be included during this search.")
                        .type(Scalars.GraphQLBoolean)
                        .dataFetcher(environment -> ((RoutingRequest) environment.getSource()).includePlannedCancellations)
                        .build())
                 */
                .field(GraphQLFieldDefinition.newFieldDefinition()
                        .name("disableRemainingWeightHeuristic")
                        .description("If true, the remaining weight heuristic is disabled.")
                        .type(Scalars.GraphQLBoolean)
                        .dataFetcher(environment -> ((RoutingRequest) environment.getSource()).disableRemainingWeightHeuristic)
                        .build())
                .field(GraphQLFieldDefinition.newFieldDefinition()
                        .name("allowBikeRental")
                        .description("")
                        .type(Scalars.GraphQLBoolean)
                        .dataFetcher(environment -> ((RoutingRequest) environment.getSource()).allowBikeRental)
                        .build())
                .field(GraphQLFieldDefinition.newFieldDefinition()
                        .name("bikeParkAndRide")
                        .type(Scalars.GraphQLBoolean)
                        .dataFetcher(environment -> ((RoutingRequest) environment.getSource()).bikeParkAndRide)
                        .build())
                .field(GraphQLFieldDefinition.newFieldDefinition()
                        .name("parkAndRide")
                        .type(Scalars.GraphQLBoolean)
                        .dataFetcher(environment -> ((RoutingRequest) environment.getSource()).parkAndRide)
                        .build())
                .field(GraphQLFieldDefinition.newFieldDefinition()
                        .name("kissAndRide")
                        .type(Scalars.GraphQLBoolean)
                        .dataFetcher(environment -> ((RoutingRequest) environment.getSource()).kissAndRide)
                        .build())
                /*
                .field(GraphQLFieldDefinition.newFieldDefinition()
                        .name("rideAndKiss")
                        .type(Scalars.GraphQLBoolean)
                        .dataFetcher(environment -> ((RoutingRequest) environment.getSource()).rideAndKiss)
                        .build())
                .field(GraphQLFieldDefinition.newFieldDefinition()
                        .name("useTraffic")
                        .description("Should traffic congestion be considered when driving?")
                        .type(Scalars.GraphQLBoolean)
                        .dataFetcher(environment -> ((RoutingRequest) environment.getSource()).useTraffic)
                        .build())
                 */
                .field(GraphQLFieldDefinition.newFieldDefinition()
                        .name("onlyTransitTrips")
                        .description("Accept only paths that use transit (no street-only paths).")
                        .type(Scalars.GraphQLBoolean)
                        .dataFetcher(environment -> ((RoutingRequest) environment.getSource()).onlyTransitTrips)
                        .build())
                .field(GraphQLFieldDefinition.newFieldDefinition()
                        .name("disableAlertFiltering")
                        .description("Option to disable the default filtering of GTFS-RT alerts by time.")
                        .type(Scalars.GraphQLBoolean)
                        .dataFetcher(environment -> ((RoutingRequest) environment.getSource()).disableAlertFiltering)
                        .build())
                .field(GraphQLFieldDefinition.newFieldDefinition()
                        .name("geoIdElevation")
                        .description("Whether to apply the ellipsoid->geoid offset to all elevations in the response.")
                        .type(Scalars.GraphQLBoolean)
                        .dataFetcher(environment -> ((RoutingRequest) environment.getSource()).geoidElevation)
                        .build())
                /*
                .field(GraphQLFieldDefinition.newFieldDefinition()
                        .name("preferredInterchangePenalty")
                        .description("Whether to apply the ellipsoid->geoid offset to all elevations in the response.")
                        .type(Scalars.GraphQLInt)
                        .dataFetcher(environment -> ((RoutingRequest) environment.getSource()).preferredInterchangePenalty)
                        .build())
                .field(GraphQLFieldDefinition.newFieldDefinition()
                        .name("recommendedInterchangePenalty")
                        .description("Whether to apply the ellipsoid->geoid offset to all elevations in the response.")
                        .type(Scalars.GraphQLInt)
                        .dataFetcher(environment -> ((RoutingRequest) environment.getSource()).recommendedInterchangePenalty)
                        .build())
                .field(GraphQLFieldDefinition.newFieldDefinition()
                        .name("interchangeAllowedPenalty")
                        .description("Whether to apply the ellipsoid->geoid offset to all elevations in the response.")
                        .type(Scalars.GraphQLInt)
                        .dataFetcher(environment -> ((RoutingRequest) environment.getSource()).interchangeAllowedPenalty)
                        .build())
                .field(GraphQLFieldDefinition.newFieldDefinition()
                        .name("noInterchangePenalty")
                        .description("Whether to apply the ellipsoid->geoid offset to all elevations in the response.")
                        .type(Scalars.GraphQLInt)
                        .dataFetcher(environment -> ((RoutingRequest) environment.getSource()).noInterchangePenalty)
                        .build())
                .field(GraphQLFieldDefinition.newFieldDefinition()
                        .name("preTransitReluctance")
                        .description("How much worse driving before and after transit is than riding on transit. Applies to ride and kiss, kiss and ride and park and ride.")
                        .type(Scalars.GraphQLFloat)
                        .dataFetcher(environment -> ((RoutingRequest) environment.getSource()).preTransitReluctance)
                        .build())
                 */
                .build();

        tripType = GraphQLObjectType.newObject()
                .name("Trip")
                .description("Description of a travel between two places.")
                .field(GraphQLFieldDefinition.newFieldDefinition()
                        .name("dateTime")
                        .description("The time and date of travel")
                        .type(dateTimeScalar)
                        .dataFetcher(environment -> ((TripPlan) ((Map) environment.getSource()).get("plan")).date.getTime())
                        .build())
                .field(GraphQLFieldDefinition.newFieldDefinition()
                        .name("fromPlace")
                        .description("The origin")
                        .type(new GraphQLNonNull(placeType))
                        .dataFetcher(environment -> ((TripPlan) ((Map) environment.getSource()).get("plan")).from)
                        .build())
                .field(GraphQLFieldDefinition.newFieldDefinition()
                        .name("toPlace")
                        .description("The destination")
                        .type(new GraphQLNonNull(placeType))
                        .dataFetcher(environment -> ((TripPlan) ((Map) environment.getSource()).get("plan")).to)
                        .build())
                .field(GraphQLFieldDefinition.newFieldDefinition()
                        .name("tripPatterns")
                        .description("A list of possible trip patterns")
                        .type(new GraphQLNonNull(new GraphQLList(tripPatternType)))
                        .dataFetcher(environment -> ((TripPlan) ((Map) environment.getSource()).get("plan")).itinerary)
                        .build())
                .field(GraphQLFieldDefinition.newFieldDefinition()
                        .name("messageEnums")
                        .description("A list of possible error messages as enum")
                        .type(new GraphQLNonNull(new GraphQLList(Scalars.GraphQLString)))
                        .dataFetcher(environment -> ((List<Message>) ((Map) environment.getSource()).get("messages"))
                                .stream().map(Enum::name).collect(Collectors.toList()))
                        .build())
                .field(GraphQLFieldDefinition.newFieldDefinition()
                        .name("messageStrings")
                        .description("A list of possible error messages in cleartext")
                        .type(new GraphQLNonNull(new GraphQLList(Scalars.GraphQLString)))
                        .dataFetcher(environment -> ((List<Message>) ((Map) environment.getSource()).get("messages"))
                                .stream()
                                .map(message -> message.get(ResourceBundleSingleton.INSTANCE.getLocale(
                                        environment.getArgument("locale"))))
                                .collect(Collectors.toList())
                        )
                        .build())
                .field(GraphQLFieldDefinition.newFieldDefinition()
                        .name("debugOutput")
                        .description("Information about the timings for the trip generation")
                        .type(new GraphQLNonNull(GraphQLObjectType.newObject()
                                .name("debugOutput")
                                .field(GraphQLFieldDefinition.newFieldDefinition()
                                        .name("totalTime")
                                        .type(Scalars.GraphQLLong)
                                        .build())
                                .build()))
                        .dataFetcher(environment -> (((Map) environment.getSource()).get("debugOutput")))
                        .build())
                .build();
    }

    private Stream<TripTimeShort> getTripTimesForStop(
            Stop stop,
            Long startTimeSeconds,
            int timeRage,
            boolean omitNonBoarding,
            int numberOfDepartures,
            Integer departuresPerLineAndDestinationDisplay,
            Set<String> authorityIdsWhiteListed,
            Set<FeedScopedId> lineIdsWhiteListed
    ) {

        boolean limitOnDestinationDisplay = departuresPerLineAndDestinationDisplay != null &&
                departuresPerLineAndDestinationDisplay > 0 &&
                departuresPerLineAndDestinationDisplay < numberOfDepartures;

        int departuresPerTripPattern = limitOnDestinationDisplay ? departuresPerLineAndDestinationDisplay : numberOfDepartures;

        List<StopTimesInPattern> stopTimesInPatterns = index.stopTimesForStop(
                stop, startTimeSeconds, timeRage, departuresPerTripPattern, omitNonBoarding
        );

        Stream<TripTimeShort> tripTimesStream = stopTimesInPatterns.stream().flatMap(p -> p.times.stream());

        tripTimesStream = whiteListAuthoritiesAndOrLines(tripTimesStream,  authorityIdsWhiteListed, lineIdsWhiteListed);

        if(!limitOnDestinationDisplay) {
            return tripTimesStream;
        }
        // Group by line and destination display, limit departures per group and merge
        return tripTimesStream
                .collect(Collectors.groupingBy(this::destinationDisplayPerLine))
                .values()
                .stream()
                .flatMap(tripTimes ->
                        tripTimes.stream()
                                .sorted(TripTimeShort.compareByDeparture())
                                .distinct()
                                .limit(departuresPerLineAndDestinationDisplay)
                );
    }

    private String destinationDisplayPerLine(TripTimeShort t) {
        Trip trip = index.tripForId.get(t.tripId);
        return trip == null ?  t.headsign :  trip.getRoute().getId() + "|" + t.headsign;
    }

    private <T> List<T> wrapInListUnlessNull(T element) {
        if (element == null) {
            return emptyList();
        }
        return Arrays.asList(element);
    }

    private int directIdStringToInt(String directionId) {
        try {
            return Integer.parseInt(directionId);
        } catch (NumberFormatException nfe) {
            return -1;
        }
    }

    private <T extends Object> List<String> reverseMapEnumVals(GraphQLEnumType enumType, Collection<T> otpVals) {
        return enumType.getValues().stream().filter(e -> otpVals.contains(e.getValue())).map(e -> e.getName()).collect(Collectors.toList());
    }

    private String reverseMapEnumVal(GraphQLEnumType enumType, Object otpVal) {
        return enumType.getValues().stream().filter(e -> e.getValue().equals(otpVal)).findFirst().get().getName();
    }


    private Stream<TripTimeShort> whiteListAuthoritiesAndOrLines(Stream<TripTimeShort> stream, Set<String> authorityIds, Set<FeedScopedId> lineIds) {
        if (CollectionUtils.isEmpty(authorityIds) && CollectionUtils.isEmpty(lineIds)) {
            return stream;
        }
        return stream.filter(it -> isTripTimeShortAcceptable(it, authorityIds, lineIds));
    }


    private boolean isTripTimeShortAcceptable(TripTimeShort tts, Set<String> authorityIds, Set<FeedScopedId> lineIds) {
        Trip trip = index.tripForId.get(tts.tripId);

        if (trip == null || trip.getRoute() == null) {
            return true;
        }

        Route route = trip.getRoute();
        boolean okForAuthority = authorityIds.contains(route.getAgency().getId());
        boolean okForLine = lineIds.contains(route.getId());

        return okForAuthority || okForLine;
    }

    private boolean isStopPlaceInUse(StopCollection station) {
        for (Stop quay: station.getChildStops()) {
            if (!index.getPatternsForStop(quay,true).isEmpty()) {
                return true;
            }
        }
        return false;
    }
}<|MERGE_RESOLUTION|>--- conflicted
+++ resolved
@@ -1487,15 +1487,15 @@
                         })
                         .build())
                 .field(GraphQLFieldDefinition.newFieldDefinition()
-                        .name("parent")
-                        .description("Returns parent stop for this stop")
-                        .type(stopPlaceType)
-                        .dataFetcher(
-                            environment -> (
-                                ((MonoOrMultiModalStation) environment.getSource())
-                                    .getParentStation()
-                            ))
-                        .build())
+                    .name("parent")
+                    .description("Returns parent stop for this stop")
+                    .type(stopPlaceType)
+                    .dataFetcher(
+                        environment -> (
+                            ((MonoOrMultiModalStation) environment.getSource())
+                                .getParentStation()
+                        ))
+                    .build())
                 .field(GraphQLFieldDefinition.newFieldDefinition()
                         .name("estimatedCalls")
                         .description("List of visits to this stop place as part of vehicle journeys.")
@@ -1611,22 +1611,13 @@
                         .dataFetcher(environment -> (((Stop) environment.getSource()).getDescription()))
                         .build())
                 .field(GraphQLFieldDefinition.newFieldDefinition()
-                    .name("stopPlace")
-                    .description("The stop place to which this quay belongs to.")
-                    .type(stopPlaceType)
-                    .dataFetcher(environment ->
-                        {
-                            Station station = ((Stop) environment.getSource()).getParentStation();
-                            if (station != null) {
-                                return new MonoOrMultiModalStation(
-                                    station,
-                                    graph.index.multiModalStationForStations.get(station));
-                            } else {
-                                return null;
-                            }
-                        }
-                    )
-                    .build())
+                        .name("stopPlace")
+                        .description("The stop place to which this quay belongs to.")
+                        .type(stopPlaceType)
+                        .dataFetcher(environment ->
+                                ((Stop) environment.getSource()).getParentStation()
+                        )
+                        .build())
                 .field(GraphQLFieldDefinition.newFieldDefinition()
                         .name("wheelchairAccessible")
                         .type(wheelchairBoardingEnum)
@@ -1962,13 +1953,6 @@
                     .name("forBoarding")
                     .type(Scalars.GraphQLBoolean)
                     .description("Whether vehicle may be boarded at quay.")
-<<<<<<< HEAD
-                    .dataFetcher(environment ->
-                        index.patternForTrip
-                            .get(index.tripForId.get(((TripTimeShort) environment.getSource()).tripId))
-                            .getBoardType(((TripTimeShort) environment.getSource()).stopIndex) != PICKDROP_NONE
-                    )
-=======
                     .dataFetcher(environment -> {
                         if (((TripTimeShort) environment.getSource()).pickupType >= 0) {
                             //Realtime-updated
@@ -1978,20 +1962,11 @@
                             .get(index.tripForId.get(((TripTimeShort) environment.getSource()).tripId))
                             .getBoardType(((TripTimeShort) environment.getSource()).stopIndex) != PICKDROP_NONE;
                     })
->>>>>>> e1e51908
                     .build())
                 .field(GraphQLFieldDefinition.newFieldDefinition()
                     .name("forAlighting")
                     .type(Scalars.GraphQLBoolean)
                     .description("Whether vehicle may be alighted at quay.")
-<<<<<<< HEAD
-                    .dataFetcher(environment ->
-                        index.patternForTrip
-                            .get(index.tripForId.get(((TripTimeShort) environment.getSource()).tripId))
-                            .getAlightType(((TripTimeShort) environment.getSource()).stopIndex) != PICKDROP_NONE
-
-                    )
-=======
                     .dataFetcher(environment -> {
                         if (((TripTimeShort) environment.getSource()).dropoffType >= 0) {
                             //Realtime-updated
@@ -2002,9 +1977,7 @@
                             .getAlightType(((TripTimeShort) environment.getSource()).stopIndex) != PICKDROP_NONE;
 
                     })
->>>>>>> e1e51908
                     .build())
-
                 .field(GraphQLFieldDefinition.newFieldDefinition()
                         .name("requestStop")
                         .type(Scalars.GraphQLBoolean)
@@ -2048,13 +2021,8 @@
                 .field(GraphQLFieldDefinition.newFieldDefinition()
                         .name("situations")
                         .type(new GraphQLNonNull(new GraphQLList(ptSituationElementType)))
-<<<<<<< HEAD
                         .description("Get all relevant situations for this EstimatedCall.")
                         .dataFetcher(environment -> getAllRelevantAlerts(environment.getSource()))
-=======
-                        .description("Get all relevant situations for this EstimatedCall. NOT IMPLEMENTED")
-                        .dataFetcher(environment -> Collections.emptyList())
->>>>>>> e1e51908
                         .build())
                  .field(GraphQLFieldDefinition.newFieldDefinition()
                          .name("bookingArrangements")
@@ -2073,7 +2041,7 @@
                  */
                 .build();
 
-        serviceJourneyType =serviceJourneyType = GraphQLObjectType.newObject()
+        serviceJourneyType = GraphQLObjectType.newObject()
                 .name("ServiceJourney")
                 .description("A planned vehicle journey with passengers.")
                 .field(GraphQLFieldDefinition.newFieldDefinition()
@@ -2787,7 +2755,7 @@
                         .argument(GraphQLArgument.newArgument()
                                 .name("id")
                                 .type(new GraphQLNonNull(Scalars.GraphQLString))
-                                .build())
+                                    .build())
                         .dataFetcher(environment ->
                             mappingUtil.getMonoOrMultiModalStation(
                                 environment.getArgument("id"),
