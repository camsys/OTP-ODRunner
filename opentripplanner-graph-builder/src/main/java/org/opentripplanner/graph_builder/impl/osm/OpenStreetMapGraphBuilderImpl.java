/* This program is free software: you can redistribute it and/or
 modify it under the terms of the GNU Lesser General Public License
 as published by the Free Software Foundation, either version 3 of
 the License, or (at your option) any later version.

 This program is distributed in the hope that it will be useful,
 but WITHOUT ANY WARRANTY; without even the implied warranty of
 MERCHANTABILITY or FITNESS FOR A PARTICULAR PURPOSE.  See the
 GNU General Public License for more details.

 You should have received a copy of the GNU General Public License
 along with this program.  If not, see <http://www.gnu.org/licenses/>. */

package org.opentripplanner.graph_builder.impl.osm;

import java.util.ArrayList;
import java.util.Arrays;
import java.util.Collection;
import java.util.Collections;
import java.util.EnumSet;
import java.util.HashMap;
import java.util.HashSet;
import java.util.Iterator;
import java.util.List;
import java.util.Map;
import java.util.Set;

import org.opentripplanner.common.RepeatingTimePeriod;
import org.opentripplanner.common.TurnRestriction;
import org.opentripplanner.common.TurnRestrictionType;
import org.opentripplanner.common.geometry.DistanceLibrary;
import org.opentripplanner.common.geometry.GeometryUtils;
import org.opentripplanner.common.geometry.SphericalDistanceLibrary;
import org.opentripplanner.common.model.P2;
import org.opentripplanner.gbannotation.ConflictingBikeTags;
import org.opentripplanner.gbannotation.Graphwide;
import org.opentripplanner.gbannotation.LevelAmbiguous;
import org.opentripplanner.gbannotation.TurnRestrictionBad;
import org.opentripplanner.gbannotation.TurnRestrictionException;
import org.opentripplanner.gbannotation.TurnRestrictionUnknown;
import org.opentripplanner.graph_builder.impl.extra_elevation_data.ElevationPoint;
import org.opentripplanner.graph_builder.services.GraphBuilder;
import org.opentripplanner.graph_builder.services.osm.CustomNamer;
import org.opentripplanner.openstreetmap.model.OSMLevel;
import org.opentripplanner.openstreetmap.model.OSMLevel.Source;
import org.opentripplanner.openstreetmap.model.OSMNode;
import org.opentripplanner.openstreetmap.model.OSMRelation;
import org.opentripplanner.openstreetmap.model.OSMRelationMember;
import org.opentripplanner.openstreetmap.model.OSMTag;
import org.opentripplanner.openstreetmap.model.OSMWay;
import org.opentripplanner.openstreetmap.model.OSMWithTags;
import org.opentripplanner.openstreetmap.services.OpenStreetMapContentHandler;
import org.opentripplanner.openstreetmap.services.OpenStreetMapProvider;
import org.opentripplanner.routing.algorithm.GenericDijkstra;
import org.opentripplanner.routing.algorithm.strategies.SkipEdgeStrategy;
import org.opentripplanner.routing.core.RoutingRequest;
import org.opentripplanner.routing.core.State;
import org.opentripplanner.routing.core.TraverseMode;
import org.opentripplanner.routing.core.TraverseModeSet;
import org.opentripplanner.routing.edgetype.AreaEdge;
import org.opentripplanner.routing.edgetype.AreaEdgeList;
import org.opentripplanner.routing.edgetype.ElevatorAlightEdge;
import org.opentripplanner.routing.edgetype.ElevatorBoardEdge;
import org.opentripplanner.routing.edgetype.ElevatorHopEdge;
import org.opentripplanner.routing.edgetype.FreeEdge;
import org.opentripplanner.routing.edgetype.PlainStreetEdge;
import org.opentripplanner.routing.edgetype.RentABikeOffEdge;
import org.opentripplanner.routing.edgetype.RentABikeOnEdge;
import org.opentripplanner.routing.edgetype.StreetEdge;
import org.opentripplanner.routing.edgetype.StreetTraversalPermission;
import org.opentripplanner.routing.graph.Edge;
import org.opentripplanner.routing.graph.Graph;
import org.opentripplanner.routing.graph.Vertex;
import org.opentripplanner.routing.patch.Alert;
import org.opentripplanner.routing.patch.TranslatedString;
import org.opentripplanner.routing.spt.GraphPath;
import org.opentripplanner.routing.spt.ShortestPathTree;
import org.opentripplanner.routing.util.ElevationUtils;
import org.opentripplanner.routing.vertextype.BikeRentalStationVertex;
import org.opentripplanner.routing.vertextype.ElevatorOffboardVertex;
import org.opentripplanner.routing.vertextype.ElevatorOnboardVertex;
import org.opentripplanner.routing.vertextype.IntersectionVertex;
import org.opentripplanner.util.MapUtils;
import org.opentripplanner.visibility.Environment;
import org.opentripplanner.visibility.Point;
import org.opentripplanner.visibility.Polygon;
import org.opentripplanner.visibility.VisibilityGraph;
import org.slf4j.Logger;
import org.slf4j.LoggerFactory;

import com.vividsolutions.jts.geom.Coordinate;
import com.vividsolutions.jts.geom.LineString;

/**
 * Builds a street graph from OpenStreetMap data.
 * 
 */
enum Direction {
    LEFT, RIGHT, U, STRAIGHT;
}

/**
 * A temporary holder for turn restrictions while we have only way/node ids but not yet edge objects
 */
class TurnRestrictionTag {
    long via;

    TurnRestrictionType type;

    Direction direction;

    RepeatingTimePeriod time;    

    public List<PlainStreetEdge> possibleFrom = new ArrayList<PlainStreetEdge>();

    public List<PlainStreetEdge> possibleTo = new ArrayList<PlainStreetEdge>();

    public TraverseModeSet modes;

    TurnRestrictionTag(long via, TurnRestrictionType type, Direction direction) {
        this.via = via;
        this.type = type;
        this.direction = direction;
    }
}

public class OpenStreetMapGraphBuilderImpl implements GraphBuilder {

    private static Logger _log = LoggerFactory.getLogger(OpenStreetMapGraphBuilderImpl.class);

    private List<OpenStreetMapProvider> _providers = new ArrayList<OpenStreetMapProvider>();

    private Map<Object, Object> _uniques = new HashMap<Object, Object>();

    private WayPropertySet wayPropertySet = new WayPropertySet();

    private CustomNamer customNamer;

    private HashMap<Vertex, Double> elevationData = new HashMap<Vertex, Double>();

    private boolean noZeroLevels = true;

    private boolean staticBikeRental;

    private OSMPlainStreetEdgeFactory edgeFactory = new DefaultOSMPlainStreetEdgeFactory();

    public List<String> provides() {
        return Arrays.asList("streets", "turns");
    }

    public List<String> getPrerequisites() {
        return Collections.emptyList();
    }

    /**
     * The source for OSM map data
     */
    public void setProvider(OpenStreetMapProvider provider) {
        _providers.add(provider);
    }

    /**
     * Multiple sources for OSM map data
     */
    public void setProviders(List<OpenStreetMapProvider> providers) {
        _providers.addAll(providers);
    }

    /**
     * Allows for alternate PlainStreetEdge implementations; this is intended for users who want to provide more info in PSE than OTP normally keeps
     * around.
     */
    public void setEdgeFactory(OSMPlainStreetEdgeFactory edgeFactory) {
        this.edgeFactory = edgeFactory;
    }

    /**
     * Set the way properties from a {@link WayPropertySetSource} source.
     * 
     * @param source the way properties source
     */
    public void setDefaultWayPropertySetSource(WayPropertySetSource source) {
        wayPropertySet = source.getWayPropertySet();
    }

    /**
     * If true, disallow zero floors and add 1 to non-negative numeric floors, as is generally done in the United States. This does not affect floor
     * names from level maps. Default: true.
     */
    public void setNoZeroLevels(boolean nz) {
        noZeroLevels = nz;
    }

    @Override
    public void buildGraph(Graph graph, HashMap<Class<?>, Object> extra) {
        Handler handler = new Handler(graph);
        for (OpenStreetMapProvider provider : _providers) {
            _log.debug("gathering osm from provider: " + provider);
            provider.readOSM(handler);
        }
        _log.debug("building osm street graph");
        handler.buildGraph(extra);
    }

    @SuppressWarnings("unchecked")
    private <T> T unique(T value) {
        Object v = _uniques.get(value);
        if (v == null) {
            _uniques.put(value, value);
            v = value;
        }
        return (T) v;
    }

    public void setWayPropertySet(WayPropertySet wayDataSet) {
        this.wayPropertySet = wayDataSet;
    }

    public WayPropertySet getWayPropertySet() {
        return wayPropertySet;
    }

    /**
     * Whether bike rental stations should be loaded from OSM, rather than periodically dynamically pulled from APIs.
     */
    public void setStaticBikeRental(boolean b) {
        this.staticBikeRental = b;
    }

    public boolean getStaticBikeRental() {
        return staticBikeRental;
    }

    private class Handler implements OpenStreetMapContentHandler {

        private static final double VISIBILITY_EPSILON = 0.000000001;

        private Map<Long, OSMNode> _nodes = new HashMap<Long, OSMNode>();

        private Map<Long, OSMWay> _ways = new HashMap<Long, OSMWay>();

        private List<Area> _areas = new ArrayList<Area>();

        private Set<Long> _areaWayIds = new HashSet<Long>();

        private Map<Long, OSMWay> _areaWaysById = new HashMap<Long, OSMWay>();

        private Map<Long, Set<OSMWay>> _areasForNode = new HashMap<Long, Set<OSMWay>>();

        private List<OSMWay> _singleWayAreas = new ArrayList<OSMWay>();

        private Map<Long, OSMRelation> _relations = new HashMap<Long, OSMRelation>();

        private Set<OSMWithTags> _processedAreas = new HashSet<OSMWithTags>();

        private Set<Long> _nodesWithNeighbors = new HashSet<Long>();

        private Set<Long> _areaNodes = new HashSet<Long>();

        private Map<Long, List<TurnRestrictionTag>> turnRestrictionsByFromWay = new HashMap<Long, List<TurnRestrictionTag>>();

        private Map<Long, List<TurnRestrictionTag>> turnRestrictionsByToWay = new HashMap<Long, List<TurnRestrictionTag>>();

        class Ring {
            public List<OSMNode> nodes;

            public Polygon geometry;

            public List<Ring> holes = new ArrayList<Ring>();

            public Ring(List<Long> osmNodes) {
                ArrayList<Point> vertices = new ArrayList<Point>();
                nodes = new ArrayList<OSMNode>(osmNodes.size());
                for (long nodeId : osmNodes) {
                    OSMNode node = _nodes.get(nodeId);
                    if (nodes.contains(node)) {
                        // hopefully, this only happens in order to
                        // close polygons
                        continue;
                    }
                    Point point = new Point(node.getLon(), node.getLat());
                    nodes.add(node);
                    vertices.add(point);
                }
                geometry = new Polygon(vertices);
            }
        }

        /**
         * Stores information about an OSM area needed for visibility graph construction. Algorithm based on
         * http://wiki.openstreetmap.org/wiki/Relation:multipolygon/Algorithm but generally done in a quick/dirty way.
         */
        class Area {

            public class AreaConstructionException extends RuntimeException {
                private static final long serialVersionUID = 1L;
            }

            OSMWithTags parent; // this is the way or relation that has the relevant tags for the
                                // area

            List<Ring> outermostRings = new ArrayList<Ring>();

            Area(OSMWithTags parent, List<OSMWay> outerRingWays, List<OSMWay> innerRingWays) {
                this.parent = parent;
                // ring assignment
                List<List<Long>> innerRingNodes = constructRings(innerRingWays);
                List<List<Long>> outerRingNodes = constructRings(outerRingWays);
                if (innerRingNodes == null || outerRingNodes == null) {
                    throw new AreaConstructionException();
                }
                ArrayList<List<Long>> allRings = new ArrayList<List<Long>>(innerRingNodes);
                allRings.addAll(outerRingNodes);

                List<Ring> innerRings = new ArrayList<Ring>();
                List<Ring> outerRings = new ArrayList<Ring>();
                for (List<Long> ring : innerRingNodes) {
                    innerRings.add(new Ring(ring));
                }
                for (List<Long> ring : outerRingNodes) {
                    outerRings.add(new Ring(ring));
                }

                // now, ring grouping
                // first, find outermost rings
                OUTER: for (Ring outer : outerRings) {
                    for (Ring possibleContainer : outerRings) {
                        if (outer != possibleContainer
                                && outer.geometry.hasPointInside(possibleContainer.geometry)) {
                            continue OUTER;
                        }
                    }
                    outermostRings.add(outer);

                    // find holes in this ring
                    for (Ring possibleHole : innerRings) {
                        if (possibleHole.geometry.hasPointInside(outer.geometry)) {
                            outer.holes.add(possibleHole);
                        }
                    }
                }
            }

            public List<List<Long>> constructRings(List<OSMWay> ways) {
                if (ways.size() == 0) {
                    // no rings is no rings
                    return Collections.emptyList();
                }

                HashMap<Long, List<OSMWay>> waysByEndpoint = new HashMap<Long, List<OSMWay>>();
                for (OSMWay way : ways) {
                    List<Long> refs = way.getNodeRefs();
                    MapUtils.addToMapList(waysByEndpoint, refs.get(0), way);
                    MapUtils.addToMapList(waysByEndpoint, refs.get(refs.size() - 1), way);
                }

                List<List<Long>> closedRings = new ArrayList<List<Long>>();
                // precheck for impossible situations and precompute one-way rings

                List<Long> toRemove = new ArrayList<Long>();
                for (Map.Entry<Long, List<OSMWay>> entry : waysByEndpoint.entrySet()) {
                    Long key = entry.getKey();
                    List<OSMWay> list = entry.getValue();
                    if (list.size() % 2 == 1) {
                        return null;
                    }
                    OSMWay way1 = list.get(0);
                    OSMWay way2 = list.get(1);
                    if (list.size() == 2 && way1 == way2) {
                        ArrayList<Long> ring = new ArrayList<Long>(way1.getNodeRefs());
                        closedRings.add(ring);
                        toRemove.add(key);
                    }
                }
                for (Long key : toRemove) {
                    waysByEndpoint.remove(key);
                }

                List<Long> partialRing = new ArrayList<Long>();
                if (waysByEndpoint.size() == 0) {
                    return closedRings;
                }

                long firstEndpoint = 0, otherEndpoint = 0;
                OSMWay firstWay = null;
                for (Map.Entry<Long, List<OSMWay>> entry : waysByEndpoint.entrySet()) {
                    firstEndpoint = entry.getKey();
                    List<OSMWay> list = entry.getValue();
                    firstWay = list.get(0);
                    List<Long> nodeRefs = firstWay.getNodeRefs();
                    partialRing.addAll(nodeRefs);
                    firstEndpoint = nodeRefs.get(0);
                    otherEndpoint = nodeRefs.get(nodeRefs.size() - 1);
                    break;
                }
                waysByEndpoint.get(firstEndpoint).remove(firstWay);
                waysByEndpoint.get(otherEndpoint).remove(firstWay);
                if (constructRingsRecursive(waysByEndpoint, partialRing, closedRings, firstEndpoint)) {
                    return closedRings;
                } else {
                    return null;
                }
            }

            private boolean constructRingsRecursive(HashMap<Long, List<OSMWay>> waysByEndpoint,
                    List<Long> ring, List<List<Long>> closedRings, long endpoint) {

                List<OSMWay> ways = new ArrayList<OSMWay>(waysByEndpoint.get(endpoint));

                for (OSMWay way : ways) {
                    // remove this way from the map
                    List<Long> nodeRefs = way.getNodeRefs();
                    long firstEndpoint = nodeRefs.get(0);
                    long otherEndpoint = nodeRefs.get(nodeRefs.size() - 1);
                    MapUtils.removeFromMapList(waysByEndpoint, firstEndpoint, way);
                    MapUtils.removeFromMapList(waysByEndpoint, otherEndpoint, way);

                    ArrayList<Long> newRing = new ArrayList<Long>(ring.size() + nodeRefs.size());
                    long newFirstEndpoint;
                    if (firstEndpoint == endpoint) {
                        for (int j = nodeRefs.size() - 1; j >= 1; --j) {
                            newRing.add(nodeRefs.get(j));
                        }
                        newRing.addAll(ring);
                        newFirstEndpoint = otherEndpoint;
                    } else {
                        newRing.addAll(nodeRefs.subList(0, nodeRefs.size() - 1));
                        newRing.addAll(ring);
                        newFirstEndpoint = firstEndpoint;
                    }
                    if (newRing.get(newRing.size() - 1).equals(newRing.get(0))) {
                        // ring closure
                        closedRings.add(newRing);
                        // if we're out of endpoints, then we have succeeded
                        if (waysByEndpoint.size() == 0) {
                            return true; // success
                        }

                        // otherwise, we need to start a new partial ring
                        newRing = new ArrayList<Long>();
                        OSMWay firstWay = null;
                        for (Map.Entry<Long, List<OSMWay>> entry : waysByEndpoint.entrySet()) {
                            firstEndpoint = entry.getKey();
                            List<OSMWay> list = entry.getValue();
                            firstWay = list.get(0);
                            nodeRefs = firstWay.getNodeRefs();
                            newRing.addAll(nodeRefs);
                            firstEndpoint = nodeRefs.get(0);
                            otherEndpoint = nodeRefs.get(nodeRefs.size() - 1);
                            break;
                        }
                        MapUtils.removeFromMapList(waysByEndpoint, firstEndpoint, firstWay);
                        MapUtils.removeFromMapList(waysByEndpoint, otherEndpoint, firstWay);
                        if (constructRingsRecursive(waysByEndpoint, newRing, closedRings,
                                firstEndpoint)) {
                            return true;
                        }
                        MapUtils.addToMapList(waysByEndpoint, firstEndpoint, firstWay);
                        MapUtils.addToMapList(waysByEndpoint, otherEndpoint, firstWay);
                    } else {
                        // continue with this ring
                        if (waysByEndpoint.get(newFirstEndpoint) != null) {
                            if (constructRingsRecursive(waysByEndpoint, newRing, closedRings,
                                    newFirstEndpoint)) {
                                return true;
                            }
                        }
                    }
                    if (firstEndpoint == endpoint) {
                        MapUtils.addToMapList(waysByEndpoint, otherEndpoint, way);
                    } else {
                        MapUtils.addToMapList(waysByEndpoint, firstEndpoint, way);
                    }
                }
                return false;
            }
        }

        private Graph graph;

        /** The bike safety factor of the safest street */
        private double bestBikeSafety = 1;

        // track OSM nodes which are decomposed into multiple graph vertices because they are
        // elevators. later they will be iterated over to build ElevatorEdges between them.
        private HashMap<Long, HashMap<OSMLevel, IntersectionVertex>> multiLevelNodes = new HashMap<Long, HashMap<OSMLevel, IntersectionVertex>>();

        // track OSM nodes that will become graph vertices because they appear in multiple OSM ways
        private Map<Long, IntersectionVertex> intersectionNodes = new HashMap<Long, IntersectionVertex>();

        // track vertices to be removed in the turn-graph conversion.
        // this is a superset of intersectionNodes.values, which contains
        // a null vertex reference for multilevel nodes. the individual vertices
        // for each level of a multilevel node are includeed in endpoints.
        private ArrayList<IntersectionVertex> endpoints = new ArrayList<IntersectionVertex>();

        // track which vertical level each OSM way belongs to, for building elevators etc.
        private Map<OSMWithTags, OSMLevel> wayLevels = new HashMap<OSMWithTags, OSMLevel>();

        private HashSet<OSMNode> _bikeRentalNodes = new HashSet<OSMNode>();

        private DistanceLibrary distanceLibrary = SphericalDistanceLibrary.getInstance();

        public Handler(Graph graph) {
            this.graph = graph;
        }

        public void buildGraph(HashMap<Class<?>, Object> extra) {

            // handle turn restrictions, road names, and level maps in relations
            processRelations();

            if (staticBikeRental) {
                processBikeRentalNodes();
            }

            // Remove all simple islands
            HashSet<Long> _keep = new HashSet<Long>(_nodesWithNeighbors);
            _keep.addAll(_areaNodes);
            _nodes.keySet().retainAll(_keep);

            // figure out which nodes that are actually intersections
            initIntersectionNodes();

            buildBasicGraph();
            buildAreas();

            buildElevatorEdges(graph);

            /* unify turn restrictions */
            for (List<TurnRestrictionTag> restrictions : turnRestrictionsByFromWay.values()) {
                for (TurnRestrictionTag restrictionTag : restrictions) {
                    if (restrictionTag.possibleFrom.isEmpty()) {
                        _log.warn("No from edge found for restriction " + restrictionTag);
                        continue;
                    }
                    if (restrictionTag.possibleTo.isEmpty()) {
                        _log.warn("No to edge found for restriction " + restrictionTag);
                        continue;
                    }
                    for (PlainStreetEdge from : restrictionTag.possibleFrom) {
                        if (from == null) {
                            _log.warn("from-edge is null in turn restriction " + restrictionTag);
                            continue;
                        }
                        for (PlainStreetEdge to : restrictionTag.possibleTo) {
                            if (from == null || to == null) {
                                continue;
                            }
                            int angleDiff = from.getOutAngle() - to.getInAngle();
                            if (angleDiff < 0) {
                                angleDiff += 360;
                            }
                            switch (restrictionTag.direction) {
                            case LEFT:
                                if (angleDiff >= 160) {
                                    continue; // not a left turn
                                }
                                break;
                            case RIGHT:
                                if (angleDiff <= 200)
                                    continue; // not a right turn
                                break;
                            case U:
                                if ((angleDiff <= 150 || angleDiff > 210))
                                    continue; // not a U turn
                                break;
                            case STRAIGHT:
                                if (angleDiff >= 30 && angleDiff < 330)
                                    continue; // not straight
                                break;
                            }
                            TurnRestriction restriction = new TurnRestriction();
                            restriction.from = from;
                            restriction.to = to;
                            restriction.type = restrictionTag.type;
                            restriction.modes = restrictionTag.modes;
                            restriction.time = restrictionTag.time;
                            from.addTurnRestriction(restriction);
                        }
                    }
                }
            }

            if (customNamer != null) {
                customNamer.postprocess(graph);
            }

            // generate elevation profiles
            extra.put(ElevationPoint.class, elevationData);

            applyBikeSafetyFactor(graph);
        } // END buildGraph()

        private void processBikeRentalNodes() {
            _log.debug("Processing bike rental nodes...");
            int n = 0;
            for (OSMNode node : _bikeRentalNodes) {
                n++;
                int capacity = Integer.MAX_VALUE;
                if (node.hasTag("capacity")) {
                    try {
                        capacity = Integer.parseInt(node.getTag("capacity"));
                    } catch (NumberFormatException e) {
                        _log.warn("Capacity is not a number: " + node.getTag("capacity"));
                    }
                }
                String network = node.getTag("network");
                if (network == null) {
                    _log.warn("Bike rental station at osm node " + node.getId()
                            + " with no network; not including");
                    continue;
                }
                String creativeName = wayPropertySet.getCreativeNameForWay(node);
                BikeRentalStationVertex station = new BikeRentalStationVertex(graph, ""
                        + node.getId(), "bike rental " + node.getId(), node.getLon(),
                        node.getLat(), creativeName, capacity);

                new RentABikeOnEdge(station, station, network);
                new RentABikeOffEdge(station, station, network);
            }
            _log.debug("Created " + n + " bike rental stations.");
        }

        private void buildAreas() {
            final int MAX_AREA_NODES = 500;
            _log.debug("building visibility graphs for areas");
            for (Area area : _areas) {
                Set<OSMNode> startingNodes = new HashSet<OSMNode>();
                List<Vertex> startingVertices = new ArrayList<Vertex>();
                Set<Edge> edges = new HashSet<Edge>();

                OSMWithTags areaEntity = area.parent;
                // forward and reverse are not well defined for areas, so assume forward
                float carSpeed = wayPropertySet.getCarSpeedForWay(areaEntity, false);

                StreetTraversalPermission areaPermissions = getPermissionsForEntity(areaEntity,
                        StreetTraversalPermission.PEDESTRIAN_AND_BICYCLE);
                if (areaPermissions == StreetTraversalPermission.NONE)
                    continue;
                setWayName(areaEntity);

                List<Point> vertices = new ArrayList<Point>();

                // the points corresponding to concave or hole vertices
                // or those linked to ways
                Set<Point> visibilityPoints = new HashSet<Point>();

                // create polygon and accumulate nodes for area

                for (Ring ring : area.outermostRings) {
                    List<OSMNode> nodes = new ArrayList<OSMNode>();
                    vertices.clear();
                    for (OSMNode node : ring.nodes) {
                        if (nodes.contains(node)) {
                            // hopefully, this only happens in order to
                            // close polygons
                            continue;
                        }
                        if (node == null) {
                            throw new RuntimeException("node for area " + areaEntity.getId()
                                    + " does not exist");
                        }
                        Point point = new Point(node.getLon(), node.getLat());
                        nodes.add(node);
                        vertices.add(point);
                    }
                    Polygon polygon = new Polygon(vertices);

                    if (polygon.area() < 0) {
                        polygon.reverse();
                        // need to reverse nodes as well
                        reversePolygonOfOSMNodes(nodes);
                    }

                    if (!polygon.is_in_standard_form()) {
                        standardize(polygon.vertices, nodes);
                    }

                    int n = polygon.vertices.size();
                    for (int i = 0; i < n; ++i) {
                        Point cur = polygon.vertices.get(i);
                        Point prev = polygon.vertices.get((i + n - 1) % n);
                        Point next = polygon.vertices.get((i + 1) % n);
                        OSMNode curNode = nodes.get(i);
                        if (_nodesWithNeighbors.contains(curNode.getId())
                                || multipleAreasContain(curNode.getId())) {
                            visibilityPoints.add(cur);
                            startingNodes.add(curNode);
                        } else if ((cur.x - prev.x) * (next.y - cur.y) - (cur.y - prev.y)
                                * (next.x - cur.x) < 0) {
                            // that math up there is a couple of cross products to check
                            // if the point is concave.
                            visibilityPoints.add(cur);
                        }

                    }

                    ArrayList<Polygon> polygons = new ArrayList<Polygon>();
                    polygons.add(polygon);
                    // holes
                    for (Ring innerRing : ring.holes) {
                        ArrayList<OSMNode> holeNodes = new ArrayList<OSMNode>();
                        vertices = new ArrayList<Point>();
                        for (OSMNode node : innerRing.nodes) {
                            if (holeNodes.contains(node)) {
                                // hopefully, this only happens in order to
                                // close polygons
                                continue;
                            }
                            if (node == null) {
                                throw new RuntimeException("node for area does not exist");
                            }
                            Point point = new Point(node.getLon(), node.getLat());
                            holeNodes.add(node);
                            vertices.add(point);
                            visibilityPoints.add(point);
                            if (_nodesWithNeighbors.contains(node.getId())
                                    || multipleAreasContain(node.getId())) {
                                startingNodes.add(node);
                            }
                        }
                        Polygon hole = new Polygon(vertices);

                        if (hole.area() > 0) {
                            reversePolygonOfOSMNodes(holeNodes);
                            hole.reverse();
                        }
                        if (!hole.is_in_standard_form()) {
                            standardize(hole.vertices, holeNodes);
                        }
                        nodes.addAll(holeNodes);
                        polygons.add(hole);
                    }

                    Environment areaEnv = new Environment(polygons);

                    // FIXME: temporary hard limit on size of
                    // areas to prevent way explosion
                    if (visibilityPoints.size() > MAX_AREA_NODES) {
                        _log.warn("Area " + area.parent + " is too complicated ("
                                + visibilityPoints.size() + " > " + MAX_AREA_NODES);
                        continue;
                    }

                    if (!areaEnv.is_valid(VISIBILITY_EPSILON)) {
                        _log.warn("Area " + area.parent + " is not epsilon-valid (epsilon = "
                                + VISIBILITY_EPSILON + ")");
                        continue;
                    }
                    VisibilityGraph vg = new VisibilityGraph(areaEnv, VISIBILITY_EPSILON,
                            visibilityPoints);
                    AreaEdgeList edgeList = new AreaEdgeList();
                    for (int i = 0; i < nodes.size(); ++i) {
                        OSMNode nodeI = nodes.get(i);
                        for (int j = 0; j < nodes.size(); ++j) {
                            if (i == j)
                                continue;

                            if (vg.get(0, i, 0, j)) {
                                // vertex i is connected to vertex j
                                IntersectionVertex startEndpoint = getVertexForOsmNode(nodeI,
                                        areaEntity);
                                OSMNode nodeJ = nodes.get(j);
                                IntersectionVertex endEndpoint = getVertexForOsmNode(nodeJ,
                                        areaEntity);

                                Coordinate[] coordinates = new Coordinate[] {
                                        startEndpoint.getCoordinate(), endEndpoint.getCoordinate() };
                                LineString geometry = GeometryUtils.getGeometryFactory()
                                        .createLineString(coordinates);

                                String id = "way (area) " + areaEntity.getId() + " from "
                                        + nodeI.getId() + " to " + nodeJ.getId();
                                id = unique(id);
                                String name = getNameForWay(areaEntity, id);

                                double length = distanceLibrary.distance(
                                        startEndpoint.getCoordinate(), endEndpoint.getCoordinate());
<<<<<<< HEAD
                                PlainStreetEdge street = edgeFactory.createEdge(nodeI, nodeJ, areaEntity, startEndpoint,
                                        endEndpoint, geometry, name, length,
                                        areaPermissions,
                                        i > j, carSpeed);
=======
                                AreaEdge street = edgeFactory.createAreaEdge(nodeI, nodeJ,
                                        areaEntity, startEndpoint, endEndpoint, geometry, name,
                                        length, areaPermissions, i > j, edgeList);
                                int cls = StreetEdge.CLASS_OTHERPATH;
                                cls |= getPlatformClass(areaEntity);
                                street.setStreetClass(cls);
>>>>>>> d1e7e43c
                                street.setId(id);

                                edges.add(street);
                                if (startingNodes.contains(nodeI)) {
                                    startingVertices.add(startEndpoint);
                                }
                            }
                        }
                    }
                }
                pruneAreaEdges(startingVertices, edges);
            }
        }

        private void standardize(ArrayList<Point> vertices, List<OSMNode> nodes) {
            // based on code from VisiLibity
            int point_count = vertices.size();
            if (point_count > 1) { // if more than one point in the polygon.
                ArrayList<Point> vertices_temp = new ArrayList<Point>(point_count);
                ArrayList<OSMNode> nodes_temp = new ArrayList<OSMNode>(point_count);
                // Find index of lexicographically smallest point.
                int index_of_smallest = 0;
                for (int i = 1; i < point_count; i++)
                    if (vertices.get(i).compareTo(vertices.get(index_of_smallest)) < 0)
                        index_of_smallest = i;
                // minor optimization for already-standardized polygons
                if (index_of_smallest == 0)
                    return;
                // Fill vertices_temp starting with lex. smallest.
                for (int i = index_of_smallest; i < point_count; i++) {
                    vertices_temp.add(vertices.get(i));
                    nodes_temp.add(nodes.get(i));
                }
                for (int i = 0; i < index_of_smallest; i++) {
                    vertices_temp.add(vertices.get(i));
                    nodes_temp.add(nodes.get(i));
                }
                for (int i = 0; i < point_count; ++i) {
                    vertices.set(i, vertices_temp.get(i));
                    nodes.set(i, nodes_temp.get(i));
                }
            }
        }

        private boolean multipleAreasContain(long id) {
            Set<OSMWay> areas = _areasForNode.get(id);
            if (areas == null) {
                return false;
            }
            return areas.size() > 1;
        }

        class ListedEdgesOnly implements SkipEdgeStrategy {
            private Set<Edge> edges;

            public ListedEdgesOnly(Set<Edge> edges) {
                this.edges = edges;
            }

            @Override
            public boolean shouldSkipEdge(Vertex origin, Vertex target, State current, Edge edge,
                    ShortestPathTree spt, RoutingRequest traverseOptions) {
                return !edges.contains(edge);
            }

        }

        /**
         * Do an all-pairs shortest path search from a list of vertices over a specified set of edges, and retain only those edges which are actually
         * used in some shortest path.
         * 
         * @param startingVertices
         * @param edges
         */
        private void pruneAreaEdges(List<Vertex> startingVertices, Set<Edge> edges) {
            if (edges.size() == 0)
                return;
            TraverseMode mode;
            PlainStreetEdge firstEdge = (PlainStreetEdge) edges.iterator().next();

            if (firstEdge.getPermission().allows(StreetTraversalPermission.PEDESTRIAN)) {
                mode = TraverseMode.WALK;
            } else if (firstEdge.getPermission().allows(StreetTraversalPermission.BICYCLE)) {
                mode = TraverseMode.BICYCLE;
            } else {
                mode = TraverseMode.CAR;
            }
            RoutingRequest options = new RoutingRequest(mode);
            GenericDijkstra search = new GenericDijkstra(options);
            search.setSkipEdgeStrategy(new ListedEdgesOnly(edges));
            Set<Edge> usedEdges = new HashSet<Edge>();
            for (Vertex vertex : startingVertices) {
                State state = new State(vertex, options);
                ShortestPathTree spt = search.getShortestPathTree(state);
                for (Vertex endVertex : startingVertices) {
                    GraphPath path = spt.getPath(endVertex, false);
                    if (path != null) {
                        for (Edge edge : path.edges) {
                            usedEdges.add(edge);
                        }
                    }
                }
            }
            for (Edge edge : edges) {
                if (!usedEdges.contains(edge)) {
                    edge.detach();
                }
            }
        }

        private void reversePolygonOfOSMNodes(List<OSMNode> nodes) {
            for (int i = 1; i < (nodes.size() + 1) / 2; ++i) {
                OSMNode tmp = nodes.get(i);
                int opposite = nodes.size() - i;
                nodes.set(i, nodes.get(opposite));
                nodes.set(opposite, tmp);
            }
        }

        private void buildBasicGraph() {

            /* build the street segment graph from OSM ways */
            long wayIndex = 0;

            WAY: for (OSMWay way : _ways.values()) {

                if (wayIndex % 10000 == 0)
                    _log.debug("ways=" + wayIndex + "/" + _ways.size());
                wayIndex++;

                WayProperties wayData = wayPropertySet.getDataForWay(way);

                setWayName(way);
                Set<Alert> note = wayPropertySet.getNoteForWay(way);
                Set<Alert> wheelchairNote = getWheelchairNotes(way);

                StreetTraversalPermission permissions = getPermissionsForEntity(way,
                        wayData.getPermission());
                if (permissions == StreetTraversalPermission.NONE)
                    continue;

                // handle duplicate nodes in OSM ways
                // this is a workaround for crappy OSM data quality
                ArrayList<Long> nodes = new ArrayList<Long>(way.getNodeRefs().size());
                long last = -1;
                double lastLat = -1, lastLon = -1;
                String lastLevel = null;
                for (long nodeId : way.getNodeRefs()) {
                    OSMNode node = _nodes.get(nodeId);
                    if (node == null)
                        continue WAY;
                    boolean levelsDiffer = false;
                    String level = node.getTag("level");
                    if (lastLevel == null) {
                        if (level != null) {
                            levelsDiffer = true;
                        }
                    } else {
                        if (!lastLevel.equals(level)) {
                            levelsDiffer = true;
                        }
                    }
                    if (nodeId != last
                            && (node.getLat() != lastLat || node.getLon() != lastLon || levelsDiffer))
                        nodes.add(nodeId);
                    last = nodeId;
                    lastLon = node.getLon();
                    lastLat = node.getLat();
                    lastLevel = level;
                }

                IntersectionVertex startEndpoint = null, endEndpoint = null;

                ArrayList<Coordinate> segmentCoordinates = new ArrayList<Coordinate>();

                getLevelsForWay(way);

                /*
                 * Traverse through all the nodes of this edge. For nodes which are not shared with any other edge, do not create endpoints -- just
                 * accumulate them for geometry and ele tags. For nodes which are shared, create endpoints and StreetVertex instances. One exception:
                 * if the next vertex also appears earlier in the way, we need to split the way, because otherwise we have a way that loops from a
                 * vertex to itself, which could cause issues with splitting.
                 */
                Long startNode = null;
                // where the current edge should start
                OSMNode osmStartNode = null;
                double distance = 0;
                for (int i = 0; i < nodes.size() - 1; i++) {
                    OSMNode segmentStartOSMNode = _nodes.get(nodes.get(i));
                    if (segmentStartOSMNode == null) {
                        continue;
                    }
                    Long endNode = nodes.get(i + 1);
                    if (osmStartNode == null) {
                        startNode = nodes.get(i);
                        osmStartNode = segmentStartOSMNode;
                    }
                    // where the current edge might end
                    OSMNode osmEndNode = _nodes.get(endNode);

                    if (osmStartNode == null || osmEndNode == null)
                        continue;

                    LineString geometry;

                    /*
                     * We split segments at intersections, self-intersections, and nodes
                     * with ele tags; the only processing we do on other nodes is to
                     * accumulate their geometry
                     */
                    if (segmentCoordinates.size() == 0) {
                        segmentCoordinates.add(getCoordinate(osmStartNode));
                    }

                    distance += distanceLibrary.distance(segmentStartOSMNode.getLat(),
                            segmentStartOSMNode.getLon(), osmEndNode.getLat(), osmEndNode.getLon());

                    if (intersectionNodes.containsKey(endNode) || i == nodes.size() - 2
                            || nodes.subList(0, i).contains(nodes.get(i))
                            || osmEndNode.hasTag("ele")) {
                        segmentCoordinates.add(getCoordinate(osmEndNode));

                        geometry = GeometryUtils.getGeometryFactory().createLineString(
                                segmentCoordinates.toArray(new Coordinate[0]));
                        segmentCoordinates.clear();
                    } else {
                        segmentCoordinates.add(getCoordinate(osmEndNode));
                        continue;
                    }

                    /* generate endpoints */
                    if (startEndpoint == null) { // first iteration on this way
                        // make or get a shared vertex for flat intersections,
                        // one vertex per level for multilevel nodes like elevators
                        startEndpoint = getVertexForOsmNode(osmStartNode, way);
                        String ele = segmentStartOSMNode.getTag("ele");
                        if (ele != null) {
                            Double elevation = ElevationUtils.parseEleTag(ele);
                            if (elevation != null) {
                                elevationData.put(startEndpoint, elevation);
                            }
                        }
                    } else { // subsequent iterations
                        startEndpoint = endEndpoint;
                    }

                    endEndpoint = getVertexForOsmNode(osmEndNode, way);
                    String ele = osmEndNode.getTag("ele");
                    if (ele != null) {
                        Double elevation = ElevationUtils.parseEleTag(ele);
                        if (elevation != null) {
                            elevationData.put(endEndpoint, elevation);
                        }
                    }
                    P2<PlainStreetEdge> streets = getEdgesForStreet(startEndpoint, endEndpoint,
                            way, i, osmStartNode.getId(), osmEndNode.getId(), permissions, geometry);

                    PlainStreetEdge street = streets.getFirst();

                    if (street != null) {
                        double safety = wayData.getSafetyFeatures().getFirst();
                        street.setBicycleSafetyEffectiveLength(street.getLength() * safety);
                        if (safety < bestBikeSafety) {
                            bestBikeSafety = safety;
                        }
                        if (note != null) {
                            street.setNote(note);
                        }
                        if (wheelchairNote != null) {
                            street.setWheelchairNote(wheelchairNote);
                        }
                    }

                    PlainStreetEdge backStreet = streets.getSecond();
                    if (backStreet != null) {
                        double safety = wayData.getSafetyFeatures().getSecond();
                        if (safety < bestBikeSafety) {
                            bestBikeSafety = safety;
                        }
                        backStreet.setBicycleSafetyEffectiveLength(backStreet.getLength() * safety);
                        if (note != null) {
                            backStreet.setNote(note);
                        }
                        if (wheelchairNote != null) {
                            backStreet.setWheelchairNote(wheelchairNote);
                        }
                    }

                    applyEdgesToTurnRestrictions(way, startNode, endNode, street, backStreet);
                    startNode = endNode;
                    osmStartNode = _nodes.get(startNode);
                }
            } // END loop over OSM ways
        }

        private void setWayName(OSMWithTags way) {
            if (!way.hasTag("name")) {
                String creativeName = wayPropertySet.getCreativeNameForWay(way);
                if (creativeName != null) {
                    way.addTag("otp:gen_name", creativeName);
                }
            }
        }

        private void buildElevatorEdges(Graph graph) {
            /* build elevator edges */
            for (Long nodeId : multiLevelNodes.keySet()) {
                OSMNode node = _nodes.get(nodeId);
                // this allows skipping levels, e.g., an elevator that stops
                // at floor 0, 2, 3, and 5.
                // Converting to an Array allows us to
                // subscript it so we can loop over it in twos. Assumedly, it will stay
                // sorted when we convert it to an Array.
                // The objects are Integers, but toArray returns Object[]
                HashMap<OSMLevel, IntersectionVertex> vertices = multiLevelNodes.get(nodeId);

                /*
                 * first, build FreeEdges to disconnect from the graph, GenericVertices to serve as attachment points, and ElevatorBoard and
                 * ElevatorAlight edges to connect future ElevatorHop edges to. After this iteration, graph will look like (side view): +==+~~X
                 * 
                 * +==+~~X
                 * 
                 * +==+~~X
                 * 
                 * + GenericVertex, X EndpointVertex, ~~ FreeEdge, == ElevatorBoardEdge/ElevatorAlightEdge Another loop will fill in the
                 * ElevatorHopEdges.
                 */

                OSMLevel[] levels = vertices.keySet().toArray(new OSMLevel[0]);
                Arrays.sort(levels);
                ArrayList<Vertex> onboardVertices = new ArrayList<Vertex>();
                for (OSMLevel level : levels) {
                    // get the node to build the elevator out from
                    IntersectionVertex sourceVertex = vertices.get(level);
                    String sourceVertexLabel = sourceVertex.getLabel();
                    String levelName = level.longName;

                    ElevatorOffboardVertex offboardVertex = new ElevatorOffboardVertex(graph,
                            sourceVertexLabel + "_offboard", sourceVertex.getX(),
                            sourceVertex.getY(), levelName);

                    new FreeEdge(sourceVertex, offboardVertex);
                    new FreeEdge(offboardVertex, sourceVertex);

                    ElevatorOnboardVertex onboardVertex = new ElevatorOnboardVertex(graph,
                            sourceVertexLabel + "_onboard", sourceVertex.getX(),
                            sourceVertex.getY(), levelName);

                    new ElevatorBoardEdge(offboardVertex, onboardVertex);
                    new ElevatorAlightEdge(onboardVertex, offboardVertex, level.longName);

                    // accumulate onboard vertices to so they can be connected by hop edges later
                    onboardVertices.add(onboardVertex);
                }

                // -1 because we loop over onboardVertices two at a time
                for (Integer i = 0, vSize = onboardVertices.size() - 1; i < vSize; i++) {
                    Vertex from = onboardVertices.get(i);
                    Vertex to = onboardVertices.get(i + 1);

                    // default permissions: pedestrian, wheelchair, and bicycle
                    boolean wheelchairAccessible = true;
                    StreetTraversalPermission permission = StreetTraversalPermission.PEDESTRIAN_AND_BICYCLE;
                    // check for bicycle=no, otherwise assume it's OK to take a bike
                    if (node.isTagFalse("bicycle")) {
                        permission = StreetTraversalPermission.PEDESTRIAN;
                    }
                    // check for wheelchair=no
                    if (node.isTagFalse("wheelchair")) {
                        wheelchairAccessible = false;
                    }

                    // The narrative won't be strictly correct, as it will show the elevator as part
                    // of the cycling leg, but I think most cyclists will figure out that they
                    // should really dismount.
                    ElevatorHopEdge foreEdge = new ElevatorHopEdge(from, to, permission);
                    ElevatorHopEdge backEdge = new ElevatorHopEdge(to, from, permission);
                    foreEdge.wheelchairAccessible = wheelchairAccessible;
                    backEdge.wheelchairAccessible = wheelchairAccessible;
                }
            } // END elevator edge loop
        }

        private void applyEdgesToTurnRestrictions(OSMWay way, long startNode, long endNode,
                PlainStreetEdge street, PlainStreetEdge backStreet) {
            /* Check if there are turn restrictions starting on this segment */
            List<TurnRestrictionTag> restrictionTags = turnRestrictionsByFromWay.get(way.getId());

            if (restrictionTags != null) {
                for (TurnRestrictionTag tag : restrictionTags) {
                    if (tag.via == startNode) {
                        tag.possibleFrom.add(backStreet);
                    } else if (tag.via == endNode) {
                        tag.possibleFrom.add(street);
                    }
                }
            }

            restrictionTags = turnRestrictionsByToWay.get(way.getId());
            if (restrictionTags != null) {
                for (TurnRestrictionTag tag : restrictionTags) {
                    if (tag.via == startNode) {
                        tag.possibleTo.add(street);
                    } else if (tag.via == endNode) {
                        tag.possibleTo.add(backStreet);
                    }
                }
            }
        }

        private void getLevelsForWay(OSMWithTags way) {
            /* Determine OSM level for each way, if it was not already set */
            if (!wayLevels.containsKey(way)) {
                // if this way is not a key in the wayLevels map, a level map was not
                // already applied in processRelations

                /* try to find a level name in tags */
                String levelName = null;
                OSMLevel level = OSMLevel.DEFAULT;
                if (way.hasTag("level")) { // TODO: floating-point levels &c.
                    levelName = way.getTag("level");
                    level = OSMLevel.fromString(levelName, OSMLevel.Source.LEVEL_TAG, noZeroLevels);
                } else if (way.hasTag("layer")) {
                    levelName = way.getTag("layer");
                    level = OSMLevel.fromString(levelName, OSMLevel.Source.LAYER_TAG, noZeroLevels);
                }
                if (level == null || (!level.reliable)) {
                    _log.warn(graph.addBuilderAnnotation(new LevelAmbiguous(levelName, way.getId())));
                    level = OSMLevel.DEFAULT;
                }
                wayLevels.put(way, level);
            }
        }

        private void initIntersectionNodes() {
            Set<Long> possibleIntersectionNodes = new HashSet<Long>();
            for (OSMWay way : _ways.values()) {
                List<Long> nodes = way.getNodeRefs();
                for (long node : nodes) {
                    if (possibleIntersectionNodes.contains(node)) {
                        intersectionNodes.put(node, null);
                    } else {
                        possibleIntersectionNodes.add(node);
                    }
                }
            }
        }

        private Set<Alert> getWheelchairNotes(OSMWithTags way) {
            Map<String, String> tags = way.getTagsByPrefix("wheelchair:description");
            if (tags == null) {
                return null;
            }
            Set<Alert> alerts = new HashSet<Alert>();
            Alert alert = new Alert();
            alerts.add(alert);
            for (Map.Entry<String, String> entry : tags.entrySet()) {
                String k = entry.getKey();
                String v = entry.getValue();
                if (k.equals("wheelchair:description")) {
                    // no language, assume default from TranslatedString
                    alert.alertHeaderText = new TranslatedString(v);
                } else {
                    String lang = k.substring("wheelchair:description:".length());
                    alert.alertHeaderText = new TranslatedString(lang, v);
                }
            }
            return alerts;
        }

        /**
         * The safest bike lane should have a safety weight no lower than the time weight of a flat street. This method divides the safety lengths by
         * the length ratio of the safest street, ensuring this property.
         * 
         * @param graph
         */
        private void applyBikeSafetyFactor(Graph graph) {
            _log.info(graph.addBuilderAnnotation(new Graphwide(
                    "Multiplying all bike safety values by " + (1 / bestBikeSafety))));
            HashSet<Edge> seenEdges = new HashSet<Edge>();
            for (Vertex vertex : graph.getVertices()) {
                for (Edge e : vertex.getOutgoing()) {
                    if (!(e instanceof PlainStreetEdge)) {
                        continue;
                    }
                    PlainStreetEdge pse = (PlainStreetEdge) e;

                    if (!seenEdges.contains(e)) {
                        seenEdges.add(e);
                        pse.setBicycleSafetyEffectiveLength(pse.getBicycleSafetyEffectiveLength()
                                / bestBikeSafety);
                    }
                }
                for (Edge e : vertex.getIncoming()) {
                    if (!(e instanceof PlainStreetEdge)) {
                        continue;
                    }
                    PlainStreetEdge pse = (PlainStreetEdge) e;

                    if (!seenEdges.contains(e)) {
                        seenEdges.add(e);
                        pse.setBicycleSafetyEffectiveLength(pse.getBicycleSafetyEffectiveLength()
                                / bestBikeSafety);
                    }
                }
            }
        }

        private Coordinate getCoordinate(OSMNode osmNode) {
            return new Coordinate(osmNode.getLon(), osmNode.getLat());
        }

        public void addNode(OSMNode node) {
            if (node.isTag("amenity", "bicycle_rental")) {
                _bikeRentalNodes.add(node);
                return;
            }
            if (!(_nodesWithNeighbors.contains(node.getId()) || _areaNodes.contains(node.getId())))
                return;

            if (_nodes.containsKey(node.getId()))
                return;

            _nodes.put(node.getId(), node);

            if (_nodes.size() % 100000 == 0)
                _log.debug("nodes=" + _nodes.size());
        }

        public void addWay(OSMWay way) {
            /* only add ways once */
            long wayId = way.getId();
            if (_ways.containsKey(wayId) || _areaWaysById.containsKey(wayId))
                return;

            if (_areaWayIds.contains(wayId)) {
                _areaWaysById.put(wayId, way);
            }

            /* filter out ways that are not relevant for routing */
            if (!isWayRouteable(way)) {
                return;
            }
            if (way.isTag("area", "yes") && way.getNodeRefs().size() > 2) {
                // this is an area that's a simple polygon. So we can just add it straight
                // to the areas, if it's not part of a relation.
                if (!_areaWayIds.contains(wayId)) {
                    _singleWayAreas.add(way);
                    _areaWaysById.put(wayId, way);
                    _areaWayIds.add(wayId);
                    for (Long node : way.getNodeRefs()) {
                        MapUtils.addToMapSet(_areasForNode, node, way);
                    }
                    getLevelsForWay(way);
                }
                return;
            }

            _ways.put(wayId, way);

            if (_ways.size() % 10000 == 0)
                _log.debug("ways=" + _ways.size());
        }

        private boolean isWayRouteable(OSMWithTags way) {
            if (!isOsmEntityHighway(way))
                return false;
            String highway = way.getTag("highway");
            if (highway != null
                    && (highway.equals("conveyer") || highway.equals("proposed") || highway
                            .equals("raceway")))
                return false;

            String access = way.getTag("access");

            if (access != null) {
                if ("no".equals(access) || "license".equals(access)) {
                    if (way.doesTagAllowAccess("motorcar")) {
                        return true;
                    }
                    if (way.doesTagAllowAccess("bicycle")) {
                        return true;
                    }
                    if (way.doesTagAllowAccess("foot")) {
                        return true;
                    }
                    return false;
                }
            }
            return true;
        }

        public void addRelation(OSMRelation relation) {
            if (_relations.containsKey(relation.getId()))
                return;

            if (relation.isTag("type", "multipolygon") && isOsmEntityHighway(relation)) {
                // OSM MultiPolygons are ferociously complicated, and in fact cannot be processed
                // without reference to the ways that compose them. Accordingly, we will merely
                // mark the ways for preservation here, and deal with the details once we have
                // the ways loaded.
                if (!isWayRouteable(relation)) {
                    return;
                }
                for (OSMRelationMember member : relation.getMembers()) {
                    _areaWayIds.add(member.getRef());
                }
                getLevelsForWay(relation);
            } else if (!(relation.isTag("type", "restriction"))
                    && !(relation.isTag("type", "route") && relation.isTag("route", "road"))
                    && !(relation.isTag("type", "multipolygon") && isOsmEntityHighway(relation))
                    && !(relation.isTag("type", "level_map"))) {
                return;
            }

            _relations.put(relation.getId(), relation);

            if (_relations.size() % 100 == 0)
                _log.debug("relations=" + _relations.size());

        }

        /** Some OSM ways are treated as routeable even though they don't have highway= */
        private boolean isOsmEntityHighway(OSMWithTags osmEntity) {
            return osmEntity.hasTag("highway") || osmEntity.isTag("public_transport", "platform") || osmEntity.isTag("railway", "platform");
        }

        public void secondPhase() {
            // This copies relevant tags to the ways (highway=*) where it doesn't exist, so that
            // the way purging keeps the needed way around.
            // Multipolygons may be processed more than once, which may be needed since
            // some member might be in different files for the same multipolygon.

            // NOTE (AMB): this purging phase may not be necessary if highway tags are not
            // copied over from multipolygon relations. Perhaps we can get by with
            // only 2 steps -- ways+relations, followed by used nodes.
            // Ways can be tag-filtered in phase 1.

            markNodesForKeeping(_ways.values(), _nodesWithNeighbors);
            markNodesForKeeping(_areaWaysById.values(), _areaNodes);
        }

        /**
         * After all relations, ways, and nodes are loaded, handle areas.
         */
        public void nodesLoaded() {
            processMultipolygons();
            AREA: for (OSMWay way : _singleWayAreas) {
                if (_processedAreas.contains(way)) {
                    continue;
                }
                for (Long nodeRef : way.getNodeRefs()) {
                    if (!_nodes.containsKey(nodeRef)) {
                        continue AREA;
                    }
                }
                try {
                    _areas.add(new Area(way, Arrays.asList(way), Collections.<OSMWay> emptyList()));
                } catch (Area.AreaConstructionException e) {
                    // this area cannot be constructed, but we already have all the
                    // necessary nodes to construct it. So, something must be wrong with
                    // the area; we'll mark it as processed so that we don't retry.
                }
                _processedAreas.add(way);
            }

        }

        private void markNodesForKeeping(Collection<OSMWay> osmWays, Set<Long> nodeSet) {
            for (Iterator<OSMWay> it = osmWays.iterator(); it.hasNext();) {
                OSMWay way = it.next();
                // Since the way is kept, update nodes-with-neighbors
                List<Long> nodes = way.getNodeRefs();
                if (nodes.size() > 1) {
                    nodeSet.addAll(nodes);
                }
            }
        }

        /**
         * Copies useful metadata from multipolygon relations to the relevant ways, or to the area map
         * 
         * This is done at a different time than processRelations(), so that way purging doesn't remove the used ways.
         */
        private void processMultipolygons() {
            RELATION: for (OSMRelation relation : _relations.values()) {
                if (_processedAreas.contains(relation)) {
                    continue;
                }
                if (!(relation.isTag("type", "multipolygon") && isOsmEntityHighway(relation))) {
                    continue;
                }
                // Area multipolygons -- pedestrian plazas
                ArrayList<OSMWay> innerWays = new ArrayList<OSMWay>();
                ArrayList<OSMWay> outerWays = new ArrayList<OSMWay>();
                for (OSMRelationMember member : relation.getMembers()) {
                    String role = member.getRole();
                    OSMWay way = _areaWaysById.get(member.getRef());
                    if (way == null) {
                        // relation includes way which does not exist in the data. Skip.
                        continue RELATION;
                    }
                    for (Long nodeId : way.getNodeRefs()) {
                        if (!_nodes.containsKey(nodeId)) {
                            // this area is missing some nodes, perhaps because it is on
                            // the edge of the region, so we will simply not route on it.
                            continue RELATION;
                        }
                        MapUtils.addToMapSet(_areasForNode, nodeId, way);
                    }
                    if (role.equals("inner")) {
                        innerWays.add(way);
                    } else if (role.equals("outer")) {
                        outerWays.add(way);
                    } else {
                        _log.warn("Unexpected role " + role + " in multipolygon");
                    }
                }
                _processedAreas.add(relation);
                Area area;
                try {
                    area = new Area(relation, outerWays, innerWays);
                } catch (Area.AreaConstructionException e) {
                    continue;
                }
                _areas.add(area);

                for (OSMRelationMember member : relation.getMembers()) {
                    // multipolygons for attribute mapping
                    if (!("way".equals(member.getType()) && _ways.containsKey(member.getRef()))) {
                        continue;
                    }

                    OSMWithTags way = _ways.get(member.getRef());
                    if (way == null) {
                        continue;
                    }

                    String[] relationCopyTags = {"highway", "name", "ref"};
                    for (String tag : relationCopyTags) {
                        if (relation.hasTag(tag) && !way.hasTag(tag)) {
                            way.addTag(tag, relation.getTag(tag));
                        }
                    }
                    if (relation.isTag("railway", "platform") && !way.hasTag("railway")) {
                        way.addTag("railway", "platform");
                    }
                    if (relation.isTag("public_transport", "platform") && !way.hasTag("public_transport")) {
                        way.addTag("public_transport", "platform");
                    }
                }
            }
        }

        /**
         * Copies useful metadata from relations to the relevant ways/nodes.
         */
        private void processRelations() {
            _log.debug("Processing relations...");

            for (OSMRelation relation : _relations.values()) {
                if (relation.isTag("type", "restriction")) {
                    processRestriction(relation);
                } else if (relation.isTag("type", "level_map")) {
                    processLevelMap(relation);
                } else if (relation.isTag("type", "route")) {
                    processRoad(relation);
                }

                // multipolygons will be further processed in secondPhase()
            }
        }

        /**
         * Store turn restrictions for use in StreetUtils.makeEdgeBased.
         * 
         * @param relation
         */
        private void processRestriction(OSMRelation relation) {
            long from = -1, to = -1, via = -1;
            for (OSMRelationMember member : relation.getMembers()) {
                String role = member.getRole();
                if (role.equals("from")) {
                    from = member.getRef();
                } else if (role.equals("to")) {
                    to = member.getRef();
                } else if (role.equals("via")) {
                    via = member.getRef();
                }
            }
            if (from == -1 || to == -1 || via == -1) {
                _log.warn(graph.addBuilderAnnotation(new TurnRestrictionBad(relation.getId())));
                return;
            }

            Set<TraverseMode> modes = EnumSet.of(TraverseMode.BICYCLE, TraverseMode.CAR);
            String exceptModes = relation.getTag("except");
            if (exceptModes != null) {
                for (String m : exceptModes.split(";")) {
                    if (m.equals("motorcar")) {
                        modes.remove(TraverseMode.CAR);
                    } else if (m.equals("bicycle")) {
                        modes.remove(TraverseMode.BICYCLE);
                        _log.warn(graph
                                .addBuilderAnnotation(new TurnRestrictionException(via, from)));
                    }
                }
            }

            TurnRestrictionTag tag;
            if (relation.isTag("restriction", "no_right_turn")) {
                tag = new TurnRestrictionTag(via, TurnRestrictionType.NO_TURN, Direction.RIGHT);
            } else if (relation.isTag("restriction", "no_left_turn")) {
                tag = new TurnRestrictionTag(via, TurnRestrictionType.NO_TURN, Direction.LEFT);
            } else if (relation.isTag("restriction", "no_straight_on")) {
                tag = new TurnRestrictionTag(via, TurnRestrictionType.NO_TURN, Direction.STRAIGHT);
            } else if (relation.isTag("restriction", "no_u_turn")) {
                tag = new TurnRestrictionTag(via, TurnRestrictionType.NO_TURN, Direction.U);
            } else if (relation.isTag("restriction", "only_straight_on")) {
                tag = new TurnRestrictionTag(via, TurnRestrictionType.ONLY_TURN, Direction.STRAIGHT);
            } else if (relation.isTag("restriction", "only_right_turn")) {
                tag = new TurnRestrictionTag(via, TurnRestrictionType.ONLY_TURN, Direction.RIGHT);
            } else if (relation.isTag("restriction", "only_left_turn")) {
                tag = new TurnRestrictionTag(via, TurnRestrictionType.ONLY_TURN, Direction.LEFT);
            } else if (relation.isTag("restriction", "only_u_turn")) {
                tag = new TurnRestrictionTag(via, TurnRestrictionType.ONLY_TURN, Direction.U);
            } else {
                _log.warn(graph.addBuilderAnnotation(new TurnRestrictionUnknown(relation
                        .getTag("restriction"))));
                return;
            }
            tag.modes = new TraverseModeSet(modes);
            
            // set the time periods for this restriction, if applicable
            if (relation.hasTag("day_on") && relation.hasTag("day_off") && 
                    relation.hasTag("hour_on") && relation.hasTag("hour_off")) {
                
                tag.time = RepeatingTimePeriod.parseFromOsmTurnRestriction(
                        relation.getTag("day_on"), relation.getTag("day_off"), 
                        relation.getTag("hour_on"), relation.getTag("hour_off"));
            }

            MapUtils.addToMapList(turnRestrictionsByFromWay, from, tag);
            MapUtils.addToMapList(turnRestrictionsByToWay, to, tag);

        }

        /**
         * Process an OSM level map.
         * 
         * @param relation
         */
        private void processLevelMap(OSMRelation relation) {
            Map<String, OSMLevel> levels = OSMLevel.mapFromSpecList(relation.getTag("levels"),
                    Source.LEVEL_MAP, true);
            for (OSMRelationMember member : relation.getMembers()) {
                if ("way".equals(member.getType()) && _ways.containsKey(member.getRef())) {
                    OSMWay way = _ways.get(member.getRef());
                    if (way != null) {
                        String role = member.getRole();
                        // if the level map relation has a role:xyz tag, this way is something
                        // more complicated than a single level (e.g. ramp/stairway).
                        if (!relation.hasTag("role:" + role)) {
                            if (levels.containsKey(role)) {
                                wayLevels.put(way, levels.get(role));
                            } else {
                                _log.warn(member.getRef() + " has undefined level " + role);
                            }
                        }
                    }
                }
            }
        }

        /*
         * Handle route=road relations.
         * 
         * @param relation
         */
        private void processRoad(OSMRelation relation) {
            for (OSMRelationMember member : relation.getMembers()) {
                if (!("way".equals(member.getType()) && _ways.containsKey(member.getRef()))) {
                    continue;
                }

                OSMWithTags way = _ways.get(member.getRef());
                if (way == null) {
                    continue;
                }

                if (relation.hasTag("name")) {
                    if (way.hasTag("otp:route_name")) {
                        way.addTag(
                                "otp:route_name",
                                addUniqueName(way.getTag("otp:route_name"), relation.getTag("name")));
                    } else {
                        way.addTag(new OSMTag("otp:route_name", relation.getTag("name")));
                    }
                }
                if (relation.hasTag("ref")) {
                    if (way.hasTag("otp:route_ref")) {
                        way.addTag("otp:route_ref",
                                addUniqueName(way.getTag("otp:route_ref"), relation.getTag("ref")));
                    } else {
                        way.addTag(new OSMTag("otp:route_ref", relation.getTag("ref")));
                    }
                }
            }
        }

        private String addUniqueName(String routes, String name) {
            String[] names = routes.split(", ");
            for (String existing : names) {
                if (existing.equals(name)) {
                    return routes;
                }
            }
            return routes + ", " + name;
        }

        /**
         * Handle oneway streets, cycleways, and other per-mode and universal access controls. See http://wiki.openstreetmap.org/wiki/Bicycle for
         * various scenarios, along with http://wiki.openstreetmap.org/wiki/OSM_tags_for_routing#Oneway.
         * 
         * @param end
         * @param start
         */
        private P2<PlainStreetEdge> getEdgesForStreet(IntersectionVertex start,
                IntersectionVertex end, OSMWithTags way, int index, long startNode, long endNode,
                StreetTraversalPermission permissions, LineString geometry) {
            // get geometry length in meters, irritatingly.
            Coordinate[] coordinates = geometry.getCoordinates();
            double d = 0;
            for (int i = 1; i < coordinates.length; ++i) {
                d += distanceLibrary.distance(coordinates[i - 1], coordinates[i]);
            }

            LineString backGeometry = (LineString) geometry.reverse();

            Map<String, String> tags = way.getTags();

            if (permissions == StreetTraversalPermission.NONE)
                return new P2<PlainStreetEdge>(null, null);

            PlainStreetEdge street = null, backStreet = null;

            /*
             * pedestrian rules: everything is two-way (assuming pedestrians are allowed at all) bicycle rules: default: permissions;
             * 
             * cycleway=dismount means walk your bike -- the engine will automatically try walking bikes any time it is forbidden to ride them, so the
             * only thing to do here is to remove bike permissions
             * 
             * oneway=... sets permissions for cars and bikes oneway:bicycle overwrites these permissions for bikes only
             * 
             * now, cycleway=opposite_lane, opposite, opposite_track can allow once oneway has been set by oneway:bicycle, but should give a warning
             * if it conflicts with oneway:bicycle
             * 
             * bicycle:backward=yes works like oneway:bicycle=no bicycle:backwards=no works like oneway:bicycle=yes
             */

            String foot = way.getTag("foot");
            if ("yes".equals(foot) || "designated".equals(foot)) {
                permissions = permissions.add(StreetTraversalPermission.PEDESTRIAN);
            }

            if (OSMWithTags.isFalse(foot)) {
                permissions = permissions.remove(StreetTraversalPermission.PEDESTRIAN);
            }

            boolean forceBikes = false;
            String bicycle = way.getTag("bicycle");
            if ("yes".equals(bicycle) || "designated".equals(bicycle)) {
                permissions = permissions.add(StreetTraversalPermission.BICYCLE);
                forceBikes = true;
            }

            if (way.isTag("cycleway", "dismount") || "dismount".equals(bicycle)) {
                permissions = permissions.remove(StreetTraversalPermission.BICYCLE);
                if (forceBikes) {
                    _log.warn(graph.addBuilderAnnotation(new ConflictingBikeTags(way.getId())));
                }
            }
            P2<StreetTraversalPermission> permissionPair = getPermissions(permissions, way);
            StreetTraversalPermission permissionsFront = permissionPair.getFirst();
            StreetTraversalPermission permissionsBack = permissionPair.getSecond();

            String access = way.getTag("access");
            boolean noThruTraffic = "destination".equals(access) || "private".equals(access)
                    || "customers".equals(access) || "delivery".equals(access)
                    || "forestry".equals(access) || "agricultural".equals(access);

            if (permissionsFront != StreetTraversalPermission.NONE) {
                street = getEdgeForStreet(start, end, way, index, startNode, endNode, d,
                        permissionsFront, geometry, false);
                street.setNoThruTraffic(noThruTraffic);
            }
            if (permissionsBack != StreetTraversalPermission.NONE) {
                backStreet = getEdgeForStreet(end, start, way, index, endNode, startNode, d,
                        permissionsBack, backGeometry, true);
                backStreet.setNoThruTraffic(noThruTraffic);
            }

            /* mark edges that are on roundabouts */
            if ("roundabout".equals(tags.get("junction"))) {
                if (street != null)
                    street.setRoundabout(true);
                if (backStreet != null)
                    backStreet.setRoundabout(true);
            }

            return new P2<PlainStreetEdge>(street, backStreet);
        }

        /**
         * Check OSM tags for various one-way and one-way-by-mode tags and return a pair of permissions for travel along and against the way.
         */
        private P2<StreetTraversalPermission> getPermissions(StreetTraversalPermission permissions,
                OSMWithTags way) {

            StreetTraversalPermission permissionsFront = permissions;
            StreetTraversalPermission permissionsBack = permissions;

            if (way.isTagTrue("oneway") || "roundabout".equals(way.getTag("junction"))) {
                permissionsBack = permissionsBack.remove(StreetTraversalPermission.BICYCLE_AND_CAR);
            }
            if (way.isTag("oneway", "-1")) {
                permissionsFront = permissionsFront
                        .remove(StreetTraversalPermission.BICYCLE_AND_CAR);
            }
            String oneWayBicycle = way.getTag("oneway:bicycle");
            if (OSMWithTags.isTrue(oneWayBicycle) || way.isTagFalse("bicycle:backwards")) {
                permissionsBack = permissionsBack.remove(StreetTraversalPermission.BICYCLE);
            }
            if ("-1".equals(oneWayBicycle)) {
                permissionsFront = permissionsFront.remove(StreetTraversalPermission.BICYCLE);
            }
            if (OSMWithTags.isFalse(oneWayBicycle) || way.isTagTrue("bicycle:backwards")) {
                if (permissions.allows(StreetTraversalPermission.BICYCLE)) {
                    permissionsFront = permissionsFront.add(StreetTraversalPermission.BICYCLE);
                    permissionsBack = permissionsBack.add(StreetTraversalPermission.BICYCLE);
                }
            }

            // any cycleway which is opposite* allows contraflow biking
            String cycleway = way.getTag("cycleway");
            String cyclewayLeft = way.getTag("cycleway:left");
            String cyclewayRight = way.getTag("cycleway:right");
            if ((cycleway != null && cycleway.startsWith("opposite"))
                    || (cyclewayLeft != null && cyclewayLeft.startsWith("opposite"))
                    || (cyclewayRight != null && cyclewayRight.startsWith("opposite"))) {

                permissionsBack = permissionsBack.add(StreetTraversalPermission.BICYCLE);
            }
            return new P2<StreetTraversalPermission>(permissionsFront, permissionsBack);
        }

        private PlainStreetEdge getEdgeForStreet(IntersectionVertex start, IntersectionVertex end,
                OSMWithTags way, int index, long startNode, long endNode, double length,
                StreetTraversalPermission permissions, LineString geometry, boolean back) {

            String id = "way " + way.getId() + " from " + index;
            id = unique(id);

            String name = getNameForWay(way, id);

            boolean steps = "steps".equals(way.getTag("highway"));
            if (steps) {
                // consider the elevation gain of stairs, roughly
                length *= 2;
            }

            float carSpeed = wayPropertySet.getCarSpeedForWay(way, back);
            
            PlainStreetEdge street = edgeFactory
                    .createEdge(_nodes.get(startNode), _nodes.get(endNode), way, start, end,
                            geometry, name, length, permissions, back, carSpeed);
            street.setId(id);

            String highway = way.getTag("highway");
            int cls;
            if ("crossing".equals(highway) && !way.isTag("bicycle", "designated")) {
                cls = StreetEdge.CLASS_CROSSING;
            } else if ("footway".equals(highway) && way.isTag("footway", "crossing")
                    && !way.isTag("bicycle", "designated")) {
                cls = StreetEdge.CLASS_CROSSING;
            } else if ("residential".equals(highway) || "tertiary".equals(highway)
                    || "secondary".equals(highway) || "secondary_link".equals(highway)
                    || "primary".equals(highway) || "primary_link".equals(highway)
                    || "trunk".equals(highway) || "trunk_link".equals(highway)) {
                cls = StreetEdge.CLASS_STREET;
            } else {
                cls = StreetEdge.CLASS_OTHERPATH;
            }

            cls |= getPlatformClass(way);
            street.setStreetClass(cls);

            if (!way.hasTag("name")) {
                street.setBogusName(true);
            }
            street.setStairs(steps);
            
            if (way.isTagTrue("toll") || way.isTagTrue("toll:motorcar"))
                street.setToll(true);
            else
                street.setToll(false);

            /* TODO: This should probably generalized somehow? */
            if (way.isTagFalse("wheelchair") || (steps && !way.isTagTrue("wheelchair"))) {
                street.setWheelchairAccessible(false);
            }

            street.setSlopeOverride(wayPropertySet.getSlopeOverride(way));
            
            // < 0.04: account for 
            if (carSpeed < 0.04) {
                _log.warn(GraphBuilderAnnotation.register(graph, Variety.STREET_CAR_SPEED_ZERO, street));
            }

            if (customNamer != null) {
                customNamer.nameWithEdge(way, street);
            }

            return street;
        }

        private int getPlatformClass(OSMWithTags way) {
            String highway = way.getTag("highway");
            if ("platform".equals(way.getTag("railway"))) {
                return StreetEdge.CLASS_TRAIN_PLATFORM;
            }
            if ("platform".equals(highway)
                    || "platform".equals(way.getTag("public_transport"))) {
                if (way.isTagTrue("train") || way.isTagTrue("subway") || way.isTagTrue("tram") || way.isTagTrue("monorail")) {
                    return StreetEdge.CLASS_TRAIN_PLATFORM;
                }
                return StreetEdge.CLASS_OTHER_PLATFORM;
            }
            return 0;
        }

        private String getNameForWay(OSMWithTags way, String id) {
            String name = way.getAssumedName();

            if (customNamer != null) {
                name = customNamer.name(way, name);
            }

            if (name == null) {
                name = id;
            }
            return name;
        }

        private StreetTraversalPermission getPermissionsForEntity(OSMWithTags entity,
                StreetTraversalPermission def) {
            Map<String, String> tags = entity.getTags();
            StreetTraversalPermission permission = null;

            String highway = tags.get("highway");
            String cycleway = tags.get("cycleway");
            String access = tags.get("access");
            String motorcar = tags.get("motorcar");
            String bicycle = tags.get("bicycle");
            String foot = tags.get("foot");

            /*
             * Only a few tags are examined here, because we only care about modes supported by OTP (wheelchairs are not of concern here)
             * 
             * Only a few values are checked for, all other values are presumed to be permissive (=> This may not be perfect, but is closer to
             * reality, since most people don't follow the rules perfectly ;-)
             */
            if (access != null) {
                if ("no".equals(access) || "license".equals(access)) {
                    // this can actually be overridden
                    permission = StreetTraversalPermission.NONE;
                    if (entity.doesTagAllowAccess("motorcar")) {
                        permission = permission.add(StreetTraversalPermission.CAR);
                    }
                    if (entity.doesTagAllowAccess("bicycle")) {
                        permission = permission.add(StreetTraversalPermission.BICYCLE);
                    }
                    if (entity.doesTagAllowAccess("foot")) {
                        permission = permission.add(StreetTraversalPermission.PEDESTRIAN);
                    }
                } else {
                    permission = def;
                }
            } else if (motorcar != null || bicycle != null || foot != null) {
                permission = def;
            }

            if (motorcar != null) {
                if ("no".equals(motorcar) || "license".equals(motorcar)) {
                    permission = permission.remove(StreetTraversalPermission.CAR);
                } else {
                    permission = permission.add(StreetTraversalPermission.CAR);
                }
            }

            if (bicycle != null) {
                if ("no".equals(bicycle) || "license".equals(bicycle)) {
                    permission = permission.remove(StreetTraversalPermission.BICYCLE);
                } else {
                    permission = permission.add(StreetTraversalPermission.BICYCLE);
                }
            }

            if (foot != null) {
                if ("no".equals(foot) || "license".equals(foot)) {
                    permission = permission.remove(StreetTraversalPermission.PEDESTRIAN);
                } else {
                    permission = permission.add(StreetTraversalPermission.PEDESTRIAN);
                }
            }

            if (highway != null) {
                if ("construction".equals(highway)) {
                    permission = StreetTraversalPermission.NONE;
                }
            } else {
                if ("construction".equals(cycleway)) {
                    permission = StreetTraversalPermission.NONE;
                }
            }

            if (permission == null)
                return def;

            return permission;
        }

        /**
         * Is this a multi-level node that should be decomposed to multiple coincident nodes? Currently returns true only for elevators.
         * 
         * @param node
         * @return whether the node is multi-level
         * @author mattwigway
         */
        private boolean isMultiLevelNode(OSMNode node) {
            return node.hasTag("highway") && "elevator".equals(node.getTag("highway"));
        }

        /**
         * Record the level of the way for this node, e.g. if the way is at level 5, mark that this node is active at level 5.
         * 
         * @param the way that has the level
         * @param the node to record for
         * @author mattwigway
         */
        private IntersectionVertex recordLevel(OSMNode node, OSMWithTags way) {
            OSMLevel level = wayLevels.get(way);
            HashMap<OSMLevel, IntersectionVertex> vertices;
            long nodeId = node.getId();
            if (multiLevelNodes.containsKey(nodeId)) {
                vertices = multiLevelNodes.get(nodeId);
            } else {
                vertices = new HashMap<OSMLevel, IntersectionVertex>();
                multiLevelNodes.put(nodeId, vertices);
            }
            if (!vertices.containsKey(level)) {
                Coordinate coordinate = getCoordinate(node);
                String label = "osm node " + nodeId + " at level " + level.shortName;
                IntersectionVertex vertex = new IntersectionVertex(graph, label, coordinate.x,
                        coordinate.y, label);
                vertices.put(level, vertex);
                // multilevel nodes should also undergo turn-conversion
                endpoints.add(vertex);
                return vertex;
            }
            return vertices.get(level);
        }

        /**
         * Make or get a shared vertex for flat intersections, or one vertex per level for multilevel nodes like elevators. When there is an elevator
         * or other Z-dimension discontinuity, a single node can appear in several ways at different levels.
         * 
         * @param node The node to fetch a label for.
         * @param way The way it is connected to (for fetching level information).
         * @return vertex The graph vertex.
         */
        private IntersectionVertex getVertexForOsmNode(OSMNode node, OSMWithTags way) {
            // If the node should be decomposed to multiple levels,
            // use the numeric level because it is unique, the human level may not be (although
            // it will likely lead to some head-scratching if it is not).
            IntersectionVertex iv = null;
            if (isMultiLevelNode(node)) {
                // make a separate node for every level
                return recordLevel(node, way);
            }
            // single-level case
            long nid = node.getId();
            iv = intersectionNodes.get(nid);
            if (iv == null) {
                Coordinate coordinate = getCoordinate(node);
                String label = "osm node " + nid;
                iv = new IntersectionVertex(graph, label, coordinate.x, coordinate.y, label);
                intersectionNodes.put(nid, iv);
                endpoints.add(iv);
            }
            return iv;
        }

        @Override
        public void doneRelations() {
            // nothing to do here
        }
    }

    public CustomNamer getCustomNamer() {
        return customNamer;
    }

    public void setCustomNamer(CustomNamer customNamer) {
        this.customNamer = customNamer;
    }

    @Override
    public void checkInputs() {
        for (OpenStreetMapProvider provider : _providers) {
            provider.checkInputs();
        }
    }
}<|MERGE_RESOLUTION|>--- conflicted
+++ resolved
@@ -35,6 +35,8 @@
 import org.opentripplanner.gbannotation.ConflictingBikeTags;
 import org.opentripplanner.gbannotation.Graphwide;
 import org.opentripplanner.gbannotation.LevelAmbiguous;
+import org.opentripplanner.gbannotation.StreetCarSpeedZero;
+import org.opentripplanner.gbannotation.TripDegenerate;
 import org.opentripplanner.gbannotation.TurnRestrictionBad;
 import org.opentripplanner.gbannotation.TurnRestrictionException;
 import org.opentripplanner.gbannotation.TurnRestrictionUnknown;
@@ -777,19 +779,13 @@
 
                                 double length = distanceLibrary.distance(
                                         startEndpoint.getCoordinate(), endEndpoint.getCoordinate());
-<<<<<<< HEAD
-                                PlainStreetEdge street = edgeFactory.createEdge(nodeI, nodeJ, areaEntity, startEndpoint,
-                                        endEndpoint, geometry, name, length,
-                                        areaPermissions,
-                                        i > j, carSpeed);
-=======
+
                                 AreaEdge street = edgeFactory.createAreaEdge(nodeI, nodeJ,
                                         areaEntity, startEndpoint, endEndpoint, geometry, name,
-                                        length, areaPermissions, i > j, edgeList);
+                                        length, areaPermissions, i > j, carSpeed, edgeList);
                                 int cls = StreetEdge.CLASS_OTHERPATH;
                                 cls |= getPlatformClass(areaEntity);
                                 street.setStreetClass(cls);
->>>>>>> d1e7e43c
                                 street.setId(id);
 
                                 edges.add(street);
@@ -1906,7 +1902,7 @@
             
             // < 0.04: account for 
             if (carSpeed < 0.04) {
-                _log.warn(GraphBuilderAnnotation.register(graph, Variety.STREET_CAR_SPEED_ZERO, street));
+                _log.warn(graph.addBuilderAnnotation(new StreetCarSpeedZero(way.getId())));
             }
 
             if (customNamer != null) {
